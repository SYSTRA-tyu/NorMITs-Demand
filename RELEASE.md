# Release Notes

The NorMITs Demand codebase follows [Semantic Versioning](https://semver.org/); the convention
for most software products. In Summary this means the version numbers should be read in the
following way.

Given a version number MAJOR.MINOR.PATCH (e.g. 1.0.0), increment the:

- MAJOR version when you make incompatible API changes,
- MINOR version when you add functionality in a backwards compatible manner, and
- PATCH version when you make backwards compatible bug fixes.

Note that the master branch of this repository contains a work in progress, and  may **not**
contain a stable version of the codebase. We aim to keep the master branch stable, but for the
most stable versions, please see the
[releases](https://github.com/Transport-for-the-North/NorMITs-Demand/releases)
page on GitHub. A log of all patches made between versions can also be found
there.

Below, a brief summary of patches made since the previous version can be found.

### V0.5.0
- Core
  - Added 'save()' and 'load()' functions (to remove implicit pandas
    dependencies when using pickles) to:
    - DVector
    - SegmentationLevel
    - ZoningSystem
  - Added Enumerations for scenarios
- NoTEM
  - Updated Attraction Model to accept a new form of Land Use data and attraction
    trip weights. This should lead to more accurate attraction trip ends.
  - Updated the Tram Model to balance at different zoning systems for different
    modes - similar to how NoTEM now balances bus trips.
  - Applied a fix to the tram model where negative train trips were being
    predicted before balancing.
  - Applied a fix to the tram model where output attractions always had a 
    tiny infill.
- Updated NoTEM and Distribution Model to read in DVectors using the new
  `Dvector.load()` method. This makes loads faster and safer.
- Distribution Model
  - Reporting
    - Automatically generates vector reports on the production and attraction
      vectors generated when converting the upper model outputs for the
      lower model.
    - Updated the gravity model reports output format. More standardised.
    - Added optional cost naming to make reports more flexible in names.
  - Multi-Area Gravity Model
    - Initial implementation of a multi-area gravity model. Each area calibrates
      its own cost params, and aims for its own target cost distribution. All
      areas share the same Furness and Jacobian matrices via threading.
<<<<<<< HEAD
  - Added a built-in cache method for trip end inputs
  - If the gravity model fails to converge, and option has now been added
    to allow it to run again using default parameters. This often solves
    most problems.
=======
  - Added a built in cache method for trip end inputs
>>>>>>> 6ed36c42
- Concurrency
  - Multi-threading framework added to make multi-threading simpler in codebase
  - `SharedNumpyArrayHelper` added to make communication of large numpy 
    arrays between threads/processes faster and easier, at the cost of memory
- Converters
  - Added a converter module to convert I/O between Demand Models and for
    inputs and outputs into NorMITs Demand
  - Added classes to convert demand from NoTEM/Tram Models into Distribution 
    Model.
- Tools
  - Updated the Trip Length Distribution (TLD) code to become a tool for 
    generating TLDs for Demand Models
  - Created a NoRMS output converter tool which takes outputs from NoRMS
    CUBE model and uses them to create OD matrices which can be used by
    other Analytical Framework tools. Note that this is a work in progress
    and isn't a fully developed tool yet. It requires better integration with
    NoRMS.
- Bug Fixes
  - Updated the TfGM translations and zoning definitions
  - Fixed some overflow handling in the `doubly_contstrained_furness()`
  - Clip non-zero values being returned from cost functions to prevent overflow
    errors in the gravity model
  - Fixed a bug where a DVector would fail to initialise when a zoning_system
    wasn't given
  - Fixed a bug where the cost matrices were being replaces with 0s in the lower
    gravity model
  - Allow some reporting in the distribution model to be optional when the
    translation files don't exist
  - Fixed an infill 0 bug in `DVector.balance_at_segments()`
  - Fixed a divide by 0 bug in `DVector.split_segment_like()`
  - Added error checking into cost read in. Will now report if/where np.nan 
    values have been found
  - Fixed an issue with PA to OD conversion where not all arguments were being
    passed in<|MERGE_RESOLUTION|>--- conflicted
+++ resolved
@@ -49,14 +49,10 @@
     - Initial implementation of a multi-area gravity model. Each area calibrates
       its own cost params, and aims for its own target cost distribution. All
       areas share the same Furness and Jacobian matrices via threading.
-<<<<<<< HEAD
   - Added a built-in cache method for trip end inputs
   - If the gravity model fails to converge, and option has now been added
     to allow it to run again using default parameters. This often solves
     most problems.
-=======
-  - Added a built in cache method for trip end inputs
->>>>>>> 6ed36c42
 - Concurrency
   - Multi-threading framework added to make multi-threading simpler in codebase
   - `SharedNumpyArrayHelper` added to make communication of large numpy 
