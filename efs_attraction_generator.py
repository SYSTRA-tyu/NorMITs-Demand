# -*- coding: utf-8 -*-
"""
Created on Mon Feb  3 14:32:53 2020

@author: Sneezy
"""

import os
import sys
import numpy as np
import pandas as pd

from typing import List
from typing import Dict
from typing import Tuple
from typing import Union

from itertools import product

from tqdm import tqdm

import efs_constants as consts
from efs_constrainer import ForecastConstrainer

import demand_utilities.utils as du


EMPLOYMENT_OUTPUT_NAME = "MSOA_employment.csv"


class EFSAttractionGenerator:
    
    def __init__(self,
                 tag_certainty_bounds=consts.TAG_CERTAINTY_BOUNDS):
        """
        #TODO
        """
        self.efs_constrainer = ForecastConstrainer()
        self.tag_certainty_bounds = tag_certainty_bounds
    
    def run(self,
            base_year: str,
            future_years: List[str],

            # Employment Growth
            employment_growth: pd.DataFrame,
            employment_constraint: pd.DataFrame,

            # Build import paths
            import_home: str,
            msoa_conversion_path: str,

            # Alternate population/attraction creation files
            attraction_weights_path: str,
            employment_path: str = None,
            mode_splits_path: str = None,
            soc_weights_path: str = None,

            # Production control file
            ntem_control_dir: str = None,
            lad_lookup_dir: str = None,
            control_attractions: bool = True,
            control_fy_attractions: bool = True,

            # D-Log
            d_log: pd.DataFrame = None,
            d_log_split: pd.DataFrame = None,

            # Employment constraints
            constraint_required: List[bool] = consts.DEFAULT_ATTRACTION_CONSTRAINTS,
            constraint_method: str = "Percentage",  # Percentage, Average
            constraint_area: str = "Designated",  # Zone, Designated, All
            constraint_on: str = "Growth",  # Growth, All
            constraint_source: str = "Grown Base",  # Default, Grown Base, Model Grown Base
            designated_area: pd.DataFrame = None,

            # Segmentation controls
            m_needed: List[int] = consts.MODES_NEEDED,
            segmentation_cols: List[str] = None,
            external_zone_col: str = 'model_zone_id',
            zoning_system: str = 'msoa',
            no_neg_growth: bool = True,
            employment_infill: float = 0.001,

            # Handle outputs
            audits: bool = True,
            out_path: str = None,
            recreate_attractions: bool = True,
            aggregate_nhb_tp: bool = True
            ) -> Tuple[pd.DataFrame, pd.DataFrame]:
        """
        Attraction model for the external forecast system. This has been
        written to align with TMS attraction generation, with the addition of
        future year employment growth and attraction generation.

        Performs the following functions:
            - Reads in the base year employment data to create the base year
              employment numbers
            - Grows the base year employment by employment_growth factors,
              resulting in future year employment numbers.
            - Combines base and future year employment numbers with
              attraction_weights (currently the same across all years) to
              produce the base and future year attraction values (for all
              modes).
            - Finally, splits the produced attractions to only return the
              desired mode. This dataframe is then returned.

        Parameters
        ----------
        base_year:
            The base year of the forecast.

        future_years:
            The future years to forecast.

        employment_growth:
            dataframe containing the future year growth values for
            growing the base year employment. Must be segmented by the same
            zoning system (at least) as employment_path data (usually
            msoa_zone_id).

        employment_constraint:
            Values to constrain the employment numbers to. See
            efs_constrainer.ForecastConstrainer() for further information.

        import_home:
            The home directory to find all the attraction imports. Usually
            Y:/NorMITs Demand/import

        msoa_conversion_path:
            Path to the file containing the conversion from msoa integer
            identifiers to the msoa string code identifiers. Hoping to remove
            this in a future update and align all of EFS to use msoa string
            code identifiers.

        attraction_weights_path:
            The path to alternate attraction weights import data. If left as
            None, the attraction model will use the default land use data.

        employment_path:
            The path to alternate employment import data. If left as None, the
            attraction model will use the default land use data.

        mode_splits_path:
            The path to alternate mode splits import data. If left as None, the
            attraction model will use the default land use data.

        soc_weights_path:
            The path to alternate soc weights import data. If left as None, the
            attraction model will use the default land use data.

        ntem_control_dir:
            The path to alternate ntem control directory. If left as None, the
            attraction model will use the default land use data.

        lad_lookup_dir:
            The path to alternate lad to msoa import data. If left as None, the
            attraction model will use the default land use data.

        control_attractions:
            Whether to control the generated attractions to the constraints
            given in ntem_control_dir or not.

        control_fy_attractions:
            Whether to control the generated future year attractions to the
            constraints given in ntem_control_dir or not. When running for
            scenarios other than the base NTEM, this should be False.

        d_log:
            TODO: Clarify what format D_log data comes in as

        d_log_split:
            See d_log

        constraint_required:
            See efs_constrainer.ForecastConstrainer()

        constraint_method:
            See efs_constrainer.ForecastConstrainer()

        constraint_area:
            See efs_constrainer.ForecastConstrainer()

        constraint_on:
            See efs_constrainer.ForecastConstrainer()

        constraint_source:
            See efs_constrainer.ForecastConstrainer()

        designated_area:
            See efs_constrainer.ForecastConstrainer()

        m_needed:
            Which mode to return productions for.

        segmentation_cols:
            The levels of segmentation that exist in the employment_path data.
            If not defined, will default to: [emp_cat_col].

        external_zone_col:
            The name of the zone column, as used externally to this attraction
            model. This is used to make sure this model can translate to the
            zoning name used internally in employment_path and
            attraction_weights data.

        no_neg_growth:
            Whether to ensure there is no negative growth. If True, any growth
            values below 0 will be replaced with employment_infill.

        employment_infill:
            If no_neg_growth is True, this value will be used to replace all
            values that are less than 0.

        audits:
            Whether to output print_audits to the terminal during running. This can
            be used to monitor the employment and attraction numbers being
            generated and constrained.

        out_path:
            Path to the directory to output the employment and attractions
            dataframes.

        recreate_attractions:
            Whether to recreate the attractions or not. If False, it will
            look in out_path for previously produced attractions and return
            them. If none can be found, they will be generated.

        aggregate_nhb_tp:
            Whether to aggregate the time period before writing to disk for
            nhb attractions or not

        Returns
        -------
        segmented_attractions:
            Attractions for mode m_needed, segmented by all segments possible
            in the input data.

        segmented_nhb_attractions:
            NHB attractions for mode m_needed, segmented by all segments
            possible in the input data.
        """
        # Return previously created productions if we can
        fname = consts.ATTRS_FNAME % (zoning_system, 'hb')
        nhb_fname = consts.ATTRS_FNAME % (zoning_system, 'nhb')
        final_output_path = os.path.join(out_path, fname)
        nhb_output_path = os.path.join(out_path, nhb_fname)

        if (not recreate_attractions
                and os.path.isfile(final_output_path)
                and os.path.isfile(nhb_output_path)):
            print("Found some already produced attractions. Using them!")
            return pd.read_csv(final_output_path), pd.read_csv(nhb_output_path)

        # Init
        internal_zone_col = 'msoa_zone_id'
        zoning_system = du.validate_zoning_system(zoning_system)
        a_weights_p_col = 'purpose'
        mode_split_m_col = 'mode'
        emp_cat_col = 'employment_cat'
        all_years = [str(x) for x in [base_year] + future_years]
        integrate_d_log = d_log is not None and d_log_split is not None
        if integrate_d_log:
            d_log = d_log.copy()
            d_log_split = d_log_split.copy()

        # TODO: Make this more adaptive
        # Set the level of segmentation being used
        if segmentation_cols is None:
            segmentation_cols = [emp_cat_col]

        # Fix column naming if different
        if external_zone_col != internal_zone_col:
            employment_growth = employment_growth.copy().rename(
                columns={external_zone_col: internal_zone_col}
            )
            designated_area = designated_area.copy().rename(
                columns={external_zone_col: internal_zone_col}
            )
            employment_constraint = employment_constraint.rename(
                columns={external_zone_col: internal_zone_col}
            )

        # Build paths to the needed files
        imports = build_attraction_imports(
            import_home=import_home,
            base_year=base_year,
            attraction_weights_path=attraction_weights_path,
            employment_path=employment_path,
            mode_splits_path=mode_splits_path,
            soc_weights_path=soc_weights_path,
            ntem_control_dir=ntem_control_dir,
            lad_lookup_dir=lad_lookup_dir,
            set_controls=control_attractions
        )

        # ## BASE YEAR EMPLOYMENT ## #
        print("Loading the base year employment data...")
        base_year_emp = get_employment_data(
            import_path=imports['base_employment'],
            zone_col=internal_zone_col,
            emp_cat_col=emp_cat_col,
            return_format='long',
            value_col=base_year,
        )

        # Audit employment numbers
        mask = (base_year_emp[emp_cat_col] == 'E01')
        total_base_year_emp = base_year_emp.loc[mask, base_year].sum()
        du.print_w_toggle("Base Year Employment: %d" % total_base_year_emp,
                          echo=audits)

        print(base_year_emp)

        # ## FUTURE YEAR EMPLOYMENT ## #
        print("Generating future year employment data...")
        # If soc splits in the growth factors, we have a few extra steps
        if 'soc' in employment_growth:
            # Add Soc splits into the base year
            base_year_emp = split_by_soc(
                df=base_year_emp,
                soc_weights=get_soc_weights(imports['soc_weights']),
                unique_col=base_year,
                split_cols=[internal_zone_col, emp_cat_col]
            )

            # Aggregate the growth factors to remove extra segmentation
            group_cols = [internal_zone_col, 'soc']
            index_cols = group_cols.copy() + all_years

            employment_growth = employment_growth.reindex(columns=index_cols)
            # TODO: Remove ns splits from growth factors
            # TODO: Remove soc0 too
            employment_growth = employment_growth.groupby(group_cols).mean().reset_index()

            # Make sure both soc columns are the same format
            base_year_emp['soc'] = base_year_emp['soc'].astype('float').astype('int')
            employment_growth['soc'] = employment_growth['soc'].astype('float').astype('int')

        # Merge on all possible segmentations - not years
        merge_cols = du.intersection(list(base_year_emp), list(employment_growth))
        merge_cols = du.list_safe_remove(merge_cols, all_years)

        employment = du.grow_to_future_years(
            base_year_df=base_year_emp,
            growth_df=employment_growth,
            base_year=base_year,
            future_years=future_years,
            growth_merge_cols=merge_cols,
            no_neg_growth=no_neg_growth,
            infill=employment_infill
        )

        # Now need te remove soc splits
        if 'soc' in employment_growth:
            pass

        # ## CONSTRAIN POPULATION ## #
        if constraint_required[3] and (constraint_source != "model grown base"):
            print("Performing the first constraint on employment...")
            employment = self.efs_constrainer.run(
                employment,
                constraint_method,
                constraint_area,
                constraint_on,
                employment_constraint,
                base_year,
                all_years,
                designated_area,
                internal_zone_col
            )
        elif constraint_source == "model grown base":
            print("Generating model grown base constraint for use on "
                  "development constraints...")
            employment_constraint = employment.copy()

        # ## INTEGRATE D-LOG ## #
        if integrate_d_log:
            print("Integrating the development log...")
            raise NotImplementedError("D-Log population integration has not "
                                      "yet been implemented.")
        else:
            # If not integrating, no need for another constraint
            constraint_required[4] = False

        # ## POST D-LOG CONSTRAINT ## #
        if constraint_required[4]:
            print("Performing the post-development log constraint on employment...")
            employment = self.efs_constrainer.run(
                employment,
                constraint_method,
                constraint_area,
                constraint_on,
                employment_constraint,
                base_year,
                all_years,
                designated_area,
                internal_zone_col
            )

        # Reindex and sum
        # Removes soc splits - attractions weights can't cope
        group_cols = [internal_zone_col] + segmentation_cols
        index_cols = group_cols.copy() + all_years
        employment = employment.reindex(index_cols, axis='columns')
        employment = employment.groupby(group_cols).sum().reset_index()

        # Population Audit
        if audits:
            print('\n', '-'*15, 'Employment Audit', '-'*15)
            mask = (employment[emp_cat_col] == 'E01')
            for year in all_years:
                total_emp = employment.loc[mask, year].sum()
                print('. Total jobs for year %s is: %.4f'
                      % (str(year), total_emp))
            print('\n')

        # Write the produced employment to file
        if out_path is None:
            print("WARNING! No output path given. "
                  "Not writing employment to file.")
        else:
            print("Writing employment to file...")
<<<<<<< HEAD
            employment.to_csv(os.path.join(out_path, EMPLOYMENT_OUTPUT_NAME), index=False)
=======
            path = os.path.join(out_path, consts.EMP_FNAME % zoning_system)
            employment.to_csv(path, index=False)
>>>>>>> 51a48673

        # ## CREATE ATTRACTIONS ## #
        # Index by as much segmentation as possible
        idx_cols = list(employment.columns)
        for unq_col in all_years:
            idx_cols.remove(unq_col)

        attractions, nhb_att = generate_attractions(
            employment=employment,
            base_year=base_year,
            future_years=future_years,
            attraction_weights_path=imports['weights'],
            mode_splits_path=imports['mode_splits'],
            soc_weights_path=imports['soc_weights'],
            idx_cols=idx_cols,
            emp_cat_col=emp_cat_col,
            p_col=a_weights_p_col,
            m_col=mode_split_m_col,
            ntem_control_dir=imports['ntem_control'],
            lad_lookup_dir=imports['lad_lookup'],
            control_fy_attractions=control_fy_attractions
        )

        # Aggregate nhb trips if needed
        if aggregate_nhb_tp:
            reindex_cols = list(nhb_att)
            reindex_cols.remove('tp')
            group_cols = [x for x in reindex_cols.copy() if x not in all_years]

            nhb_att = nhb_att.reindex(reindex_cols, axis='columns')
            nhb_att = nhb_att.groupby(group_cols).sum().reset_index()

        # Align purpose and mode columns to standards
        p_col = 'p'
        m_col = 'm'
        columns = {a_weights_p_col: p_col, mode_split_m_col: m_col}
        attractions = attractions.rename(columns=columns)
        nhb_att = nhb_att.rename(columns=columns)

        # Write attractions to file
        if out_path is None:
            print("WARNING! No output path given. "
                  "Not writing attractions to file.")
        else:
            print("Writing attractions to file...")
            fname = consts.ATTRS_FNAME % (zoning_system, 'raw_hb')
            nhb_fname = consts.ATTRS_FNAME % (zoning_system, 'raw_nhb')
            attractions.to_csv(os.path.join(out_path, fname), index=False)
            nhb_att.to_csv(os.path.join(out_path, nhb_fname), index=False)

        # TODO: functionalise conversion to old efs
        # ## CONVERT TO OLD EFS FORMAT ## #
        # Make sure columns are the correct data type
        attractions[p_col] = attractions[p_col].astype(int)
        attractions[m_col] = attractions[m_col].astype(int)
        attractions.columns = attractions.columns.astype(str)

        nhb_att[p_col] = nhb_att[p_col].astype(int)
        nhb_att[m_col] = nhb_att[m_col].astype(int)
        nhb_att.columns = nhb_att.columns.astype(str)

        # Extract just the needed mode
        mask = attractions[m_col].isin(m_needed)
        attractions = attractions[mask]
        attractions = attractions.drop(m_col, axis='columns')

        mask = nhb_att[m_col].isin(m_needed)
        nhb_att = nhb_att[mask]
        nhb_att = nhb_att.drop(m_col, axis='columns')

        # Rename columns so output of this function call is the same
        # as it was before the re-write
        attractions = du.convert_msoa_naming(
            attractions,
            msoa_col_name=internal_zone_col,
            msoa_path=msoa_conversion_path,
            to='int'
        )

        nhb_att = du.convert_msoa_naming(
            nhb_att,
            msoa_col_name=internal_zone_col,
            msoa_path=msoa_conversion_path,
            to='int'
        )

        # Re-align col names for returning
        columns = {internal_zone_col: external_zone_col}
        attractions = attractions.rename(columns=columns)
        nhb_att = nhb_att.rename(columns=columns)

        fname = consts.ATTRS_FNAME % (zoning_system, 'hb')
        nhb_fname = consts.ATTRS_FNAME % (zoning_system, 'nhb')
        attractions.to_csv(os.path.join(out_path, fname), index=False)
        nhb_att.to_csv(os.path.join(out_path, nhb_fname), index=False)

        return attractions, nhb_att

    def attraction_generation(self,
                              worker_dataframe: pd.DataFrame,
                              attraction_weight: pd.DataFrame,
                              year_list: List[str]
                              ) -> pd.DataFrame:
        """
        #TODO
        """
        worker_dataframe = worker_dataframe.copy()
        attraction_weight = attraction_weight.copy()

        attraction_dataframe = pd.merge(
            worker_dataframe,
            attraction_weight,
            on=["employment_class"],
            suffixes=("", "_weights")
        )

        for year in year_list:
            attraction_dataframe.loc[:, year] = (
                attraction_dataframe[year]
                *
                attraction_dataframe[year + "_weights"]
            )

        group_by_cols = ["model_zone_id", "purpose_id"]
        needed_columns = group_by_cols.copy()
        needed_columns.extend(year_list)

        attraction_dataframe = attraction_dataframe[needed_columns]
        attraction_dataframe = attraction_dataframe.groupby(
            by=group_by_cols,
            as_index=False
        ).sum()

        return attraction_dataframe



    def worker_grower(self,
                      worker_growth: pd.DataFrame,
                      worker_values: pd.DataFrame,
                      base_year: str,
                      year_string_list: List[str]
                      ) -> pd.DataFrame:
        # get workers growth from base year
        print("Adjusting workers growth to base year...")
        worker_growth = du.convert_growth_off_base_year(
                worker_growth,
                base_year,
                year_string_list
                )
        print("Adjusted workers growth to base year!")
        
        
        print("Growing workers from base year...")
        grown_workers = du.get_grown_values(
                worker_values,
                worker_growth,
                "base_year_workers",
                year_string_list
                )
        print("Grown workers from base year!")
        
        return grown_workers
    
    def split_workers(self,
                      workers_dataframe: pd.DataFrame,
                      workers_split_dataframe: pd.DataFrame,
                      base_year_string: str,
                      all_years: List[str]
                      ) -> pd.DataFrame:
        workers_dataframe = workers_dataframe.copy()
        workers_split_dataframe = workers_split_dataframe.copy()
        
        split_workers_dataframe = pd.merge(
                workers_dataframe,
                workers_split_dataframe,
                on = ["model_zone_id"],
                suffixes = {"", "_split"}
                )
                
        split_workers_dataframe["base_year_workers"] = (
                split_workers_dataframe["base_year_workers"]
                *
                split_workers_dataframe[base_year_string + "_split"]
                )
        
        for year in all_years:
            # we iterate over each zone
            # create zone mask
            split_workers_dataframe[year] = (
                    split_workers_dataframe[year]
                    *
                    split_workers_dataframe[year + "_split"]
                    )
        
        required_columns = [
                "model_zone_id",
                "employment_class",
                "base_year_workers"
                ]
        
        required_columns.extend(all_years)
        split_workers_dataframe = split_workers_dataframe[
                required_columns
                ]
        return split_workers_dataframe
    
    def add_all_worker_category(self,
                                workers_dataframe: pd.DataFrame,
                                all_worker_category_id: str,
                                all_years: List[str]
                                ) -> pd.DataFrame:
        workers_dataframe = workers_dataframe.copy()
        zones = workers_dataframe["model_zone_id"].unique()
        
        for zone in zones:
            total_line = workers_dataframe[
                    workers_dataframe["model_zone_id"] == zone
                    ].sum()
            
            year_data = {
                    "base_year_workers": [total_line["base_year_workers"]]
                    }            
            for year in all_years:
                year_data[year] = [total_line[year]]
                
            data = {
                    "model_zone_id": [zone],
                    "employment_class": [all_worker_category_id]
                    }
            
            data.update(year_data)
            
            total_line = pd.DataFrame(data)
            
            workers_dataframe = workers_dataframe.append(total_line)
            
        workers_dataframe = workers_dataframe.sort_values(
                by = [
                        "model_zone_id",
                        "employment_class"
                        ]
                )
        
        return workers_dataframe


def get_employment_data(import_path: str,
                        msoa_path: str = None,
                        zone_col: str = 'msoa_zone_id',
                        emp_cat_col: str = 'employment_cat',
                        value_col: str = 'jobs',
                        return_format: str = 'wide',
                        add_all_commute: bool = True,
                        all_commute_col: str = 'E01'
                        ) -> pd.DataFrame:
    """
    Reads in employment data from file and returns dataframe.

    Can be updated in future to accept different types of inputs,
    and return all in the same format.

    Parameters
    ----------
    import_path:
        The path to the employment data to import

    msoa_path:
        Path to the msoa file for converting from msoa string ids to
        integer ids. If left as None, then MSOA codes are returned instead

    zone_col:
        The name of the column in the employment data that refers to the zones.

    emp_cat_col:
        The name to give to the employment category column when converting to
        long format.

    value_col:
        The name to give to the values in the wide matrix when converting to
        long format.

    return_format:
        What format to return the employment data in. Can take either 'wide' or
        'long'

    add_all_commute:
        Whether to add an additional employment category that covers commuting.
        The new category will be a sum of all other employment categories.
        If added, the column will be named all_commute_col

    all_commute_col:
        If add_all_commute is True, the added column will be given this name

    Returns
    -------
    employment_data:
        Dataframe with zone_col as the index, and employment categories
        as the columns

    """
    # Error check
    valid_return_formats = ['wide', 'long']
    return_format = return_format.strip().lower()
    if return_format not in valid_return_formats:
        raise ValueError(
            "'%s' is not a valid return format. Expected one of: %s"
            % (str(return_format), str(valid_return_formats))
        )

    # Read in raw data
    emp_data = pd.read_csv(import_path)
    emp_data = emp_data.rename(columns={'geo_code': zone_col})

    # Add in commute category if required
    if add_all_commute:
        # Commute is a sum of all other employment categories
        emp_cats = list(emp_data.columns)
        emp_cats.remove(zone_col)

        emp_data[all_commute_col] = emp_data[emp_cats].sum(axis='columns')

    # Convert to long format if needed
    if return_format == 'long':
        emp_data = emp_data.melt(
            id_vars=zone_col,
            var_name=emp_cat_col,
            value_name=value_col
        )

    # Convert to msoa zone numbers if needed
    if msoa_path is not None:
        emp_data = du.convert_msoa_naming(
            emp_data,
            msoa_col_name=zone_col,
            msoa_path=msoa_path,
            to='int'
        )

    return emp_data


def get_mode_splits(mode_splits_path: str,
                    zone_col: str = 'msoa_zone_id',
                    p_col: str = 'p',
                    m_col: str = 'm',
                    m_split_col: str = 'mode_share',
                    ret_zone_col: str = None,
                    ret_p_col: str = None,
                    ret_m_col: str = None,
                    ret_m_split_col: str = None,
                    infill: float = 0.0
                    ) -> pd.DataFrame:
    """
    Reads the mode splits from file

    Will make sure all combinations of purposes and modes exist, and aggregate
    any duplicate entries.

    Parameters
    ----------
    mode_splits_path:
        Path to the mode splits file to read in

    zone_col:
        Name of the column containing the zone data

    p_col:
        Name of the columns containing the purpose data

    m_col:
        Name of the column containing the mode data

    m_split_col:
        Name of the column containing the mode split factors

    ret_zone_col:
        The name to give to zone_col on return.

    ret_p_col:
        The name to give to p_col on return.

    ret_m_col
        The name to give to m_col on return.

    ret_m_split_col
        The name to give to m_split_col on return.

    infill:
        The value to infill any missing p/m combinations

    Returns
    -------
    mode_splits:
        Dataframe containing the following columns [ret_zone_col, ret_p_col,
        ret_m_col, ret_m_split_col]
    """
    # Init
    ret_zone_col = zone_col if ret_zone_col is None else ret_zone_col
    ret_p_col = p_col if ret_p_col is None else ret_p_col
    ret_m_col = m_col if ret_m_col is None else ret_m_col
    ret_m_split_col = m_split_col if ret_m_split_col is None else ret_m_split_col
    mode_splits = pd.read_csv(mode_splits_path)

    # Aggregate any duplicates
    group_cols = list(mode_splits.columns)
    group_cols.remove(m_split_col)
    mode_splits = mode_splits.groupby(group_cols).sum().reset_index()

    # Get all unique values for our unique columns
    zones = mode_splits[zone_col].unique()
    ps = mode_splits[p_col].unique()
    ms = mode_splits[m_col].unique()

    # Create a new placeholder df containing every combination of the
    # unique columns
    ph = dict()
    ph[zone_col], ph[p_col], ph[m_col] = zip(*product(zones, ps, ms))
    ph = pd.DataFrame(ph)

    # Where a combination of segmentation does not exist, infill
    mode_splits = ph.merge(
        mode_splits,
        how='left',
        on=[zone_col, p_col, m_col]
    ).fillna(infill)

    # rename the return
    mode_splits = mode_splits.rename(
        columns={
            zone_col: ret_zone_col,
            p_col: ret_p_col,
            m_col: ret_m_col,
            m_split_col: ret_m_split_col
        }
    )

    return mode_splits


def get_soc_weights(soc_weights_path: str,
                    zone_col: str = 'msoa_zone_id',
                    soc_col: str = 'soc_class',
                    jobs_col: str = 'seg_jobs',
                    str_cols: bool = False
                    ) -> pd.DataFrame:
    """
    Converts the input file into soc weights by zone

    Parameters
    ----------
    soc_weights_path:
        Path to the soc weights file. Must contain at least the following
        column names [zone_col, soc_col, jobs_col]

    zone_col:
        The column name in soc_weights_path that contains the zone data.

    soc_col:
        The column name in soc_weights_path that contains the soc categories.

    jobs_col:
        The column name in soc_weights_path that contains the number of jobs
        data.

    str_cols:
        Whether the return dataframe columns should be as [soc1, soc2, ...]
        (if True), or [1, 2, ...] (if False).

    Returns
    -------
    soc_weights:
        a wide dataframe with zones from zone_col as the column names, and
        soc categories from soc_col as columns. Each row of soc weights will
        sum to 1.
    """
    # Init
    soc_weighted_jobs = pd.read_csv(soc_weights_path)

    # Convert soc numbers to names (to differentiate from ns)
    soc_weighted_jobs[soc_col] = soc_weighted_jobs[soc_col].astype(int).astype(str)

    if str_cols:
        soc_weighted_jobs[soc_col] = 'soc' + soc_weighted_jobs[soc_col]

    # Calculate Zonal weights for socs
    # This give us the benefit of model purposes in HSL data
    group_cols = [zone_col, soc_col]
    index_cols = group_cols.copy()
    index_cols.append(jobs_col)

    soc_weights = soc_weighted_jobs.reindex(index_cols, axis='columns')
    soc_weights = soc_weights.groupby(group_cols).sum().reset_index()
    soc_weights = soc_weights.pivot(
        index=zone_col,
        columns=soc_col,
        values=jobs_col
    )

    # Convert to factors
    soc_segments = soc_weighted_jobs[soc_col].unique()
    soc_weights['total'] = soc_weights[soc_segments].sum(axis='columns')

    for soc in soc_segments:
        soc_weights[soc] /= soc_weights['total']

    soc_weights = soc_weights.drop('total', axis='columns')

    return soc_weights


def combine_yearly_attractions(year_dfs: Dict[str, pd.DataFrame],
                               zone_col: str = 'msoa_zone_id',
                               p_col: str = 'purpose',
                               purposes: List[int] = None
                               ) -> pd.DataFrame:
    """
    Efficiently concatenates the yearly dataframes in year_dfs.

    Parameters
    ----------
    year_dfs:
        Dictionary, with keys as the years, and the attractions data for that
        year as a value. Expects the attractions data to be in wide format with
        an index of zone_id (plus any segmentation) and  a column for each
        purpose.

    zone_col:
        The name of the column containing the zone ids

    p_col:
        The name to give to the created purpose column during melting.

    purposes:
        A list of the purposes to keep. If left as None, all purposes are
        kept

    Returns
    -------
    combined_attractions:
        A dataframe of all combined data in year_dfs. There will be a separate
        column for each year of data.
    """
    # Init
    keys = list(year_dfs.keys())

    if purposes is None:
        purposes = list(year_dfs[keys[0]].columns)

    # ## CONVERT THE MATRICES TO LONG FORMAT ## #
    for year, mat in year_dfs.items():
        year_dfs[year] = mat.reset_index().melt(
            id_vars=zone_col,
            var_name=p_col,
            value_name=year
        )

    # The merge cols will be everything but the years
    year = list(year_dfs.keys())[0]
    merge_cols = list(year_dfs[year].columns)
    merge_cols.remove(year)

    # ## SPLIT MATRICES AND JOIN BY PURPOSE ## #
    attraction_ph = list()
    desc = "Merging attractions by purpose"
    for p in tqdm(purposes, desc=desc):

        # Get all the matrices that belong to this purpose
        yr_p_dfs = list()
        for year, df in year_dfs.items():
            temp_df = df[df[p_col] == p].copy()
            yr_p_dfs.append(temp_df)

        # Iteratively merge all matrices into one
        merged_df = yr_p_dfs[0]
        for df in yr_p_dfs[1:]:
            merged_df = pd.merge(
                merged_df,
                df,
                on=merge_cols
            )
        attraction_ph.append(merged_df)
        del yr_p_dfs

    # ## CONCATENATE ALL MERGED MATRICES ## #
    return pd.concat(attraction_ph)


def split_by_soc(df: pd.DataFrame,
                 soc_weights: pd.DataFrame,
                 zone_col: str = 'msoa_zone_id',
                 p_col: str = 'p',
                 unique_col: str = 'trips',
                 soc_col: str = 'soc',
                 split_cols: str = None
                 ) -> pd.DataFrame:
    """
    Splits df purposes by the soc_weights given.

    Parameters
    ----------
    df:
        Dataframe to add soc splits too. Must contain the following columns
        [zone_col, p_col, unique_col]

    soc_weights:
        Wide dataframe containing the soc splitting weights. Must have a
        zone_col columns, and all other columns are the soc categories to split
        by.

    zone_col:
        The name of the column in df and soc_weights that contains the
        zone data.

    p_col:
        Name of the column in df that contains purpose data.

    unique_col:
        Name of the column in df that contains the unique data (usually the
        number of trips at that row of segmentation)

    soc_col:
        The name to give to the added soc column in the return dataframe.

    split_cols:
        Which columns are being split by soc. If left as None, only zone_col
        is used.

    Returns
    -------
    soc_split_df:
        df with an added soc_col. Unique_col will be split by the weights
        given
    """
    # Init
    soc_cats = list(soc_weights.columns)
    split_cols = [zone_col] if split_cols is None else split_cols

    # Figure out which rows need splitting
    if p_col in df:
        mask = (df[p_col].isin(consts.SOC_P))
        split_df = df[mask].copy()
        retain_df = df[~mask].copy()
        id_cols = split_cols + [p_col]
    else:
        # Split on all data
        split_df = df.copy()
        retain_df = None
        id_cols = split_cols

    # Split by soc weights
    split_df = pd.merge(
        split_df,
        soc_weights,
        on=zone_col
    )

    for soc in soc_cats:
        split_df[soc] *= split_df[unique_col]

    # Tidy up the split dataframe ready to re-merge
    split_df = split_df.drop(unique_col, axis='columns')
    split_df = split_df.melt(
        id_vars=id_cols,
        value_vars=soc_cats,
        var_name=soc_col,
        value_name=unique_col,
    )

    # Don't need to stick back together
    if retain_df is None:
        return split_df

    # Add the soc col to the retained values to match
    retain_df[soc_col] = 0

    # Finally, stick the two back together
    return pd.concat([split_df, retain_df])


def merge_attraction_weights(employment: pd.DataFrame,
                             attraction_weights_path: str,
                             mode_splits_path: str,
                             soc_weights: pd.DataFrame = None,
                             idx_cols: List[str] = None,
                             zone_col: str = 'msoa_zone_id',
                             p_col: str = 'purpose',
                             m_col: str = 'mode',
                             m_split_col: str = 'mode_share',
                             unique_col: str = 'trips',
                             control_path: str = None,
                             lad_lookup_dir: str = None,
                             lad_lookup_name: str = consts.DEFAULT_LAD_LOOKUP,
                             ) -> Tuple[pd.DataFrame, pd.DataFrame]:
    """
    Combines employment numbers with attractions weights to produce the
    attractions per purpose.

    Carries out the following actions:
        - Applies attraction weights to employment to produce attractions
        - Splits the attractions by mode
        - Optionally constrains to the values in control_path

    Parameters
    ----------
    employment:
        Wide dataframe containing the employment data. The index should be the
        model_zone (plus any further segmentation), and the columns should be
        the employment categories.

    attraction_weights_path:
        Path the the attraction weights file. This file should contain a wide
        matrix, with the purposes as the index, and the employment categories
        as the columns.

    mode_splits_path:
        Path to the file of mode splits by 'p'

    soc_weights:
        dataframe containing the soc weights by model zone. This dataframe
        should follow the same format as that returned from get_soc_weights().

    idx_cols:
        The column names used to index the wide employment df. This should
        cover all segmentation in the employment

    zone_col:
        The name of the column in employment containing the zone data.

    p_col:
        The name to give to the purpose values column.

    m_col:
        The name to give to the mode values column.

    m_split_col
        The name of the column in mode_splits_path containing the mode share
        values.

    unique_col:
        The name to give to the unique column for each year

    control_path:
        Path to the file containing the data to control the produced
        attractions to. If left as None, no control will be carried out.


    lad_lookup_dir:
        Path to the file containing the conversion from msoa zoning to LAD
        zoning, to be used for controlling the attractions. If left as None, no
        control will be carried out.

    lad_lookup_name:
        The name of the file in lad_lookup_dir that contains the msoa zoning
        to LAD zoning conversion.

    Returns
    -------
    Attractions:
        A wide dataframe containing the attraction numbers. The index will
        match the index from employment, the columns will be the purposes
        given in p_col of attractions_weight_path.

    """
    # Init
    do_ntem_control = control_path is not None and lad_lookup_dir is not None
    idx_cols = ['msoa_zone_id'] if idx_cols is None else idx_cols.copy()
    emp_cats = list(employment.columns.unique())

    # Read in the attraction weights
    attraction_weights = pd.read_csv(attraction_weights_path)
    purposes = list(attraction_weights[p_col])

    # Apply purpose weights to the employment
    a_ph = list()
    for p in purposes:
        # Init loop
        p_attractions = employment.copy()

        # Get the weights and broadcast across all model zones
        p_weights = attraction_weights[attraction_weights[p_col] == p]
        p_weights = np.broadcast_to(
            p_weights[emp_cats].values,
            (len(p_attractions.index), len(emp_cats))
        )

        # Calculate the total attractions per zone for this purpose
        p_attractions[emp_cats] *= p_weights
        p_attractions[p] = p_attractions[emp_cats].sum(axis='columns')
        p_attractions = p_attractions.drop(emp_cats, axis='columns')

        a_ph.append(p_attractions)

    # Stick the attractions by purpose together, and return
    attractions = pd.concat(a_ph, axis='columns')

    # Convert the matrix back to long format
    attractions = attractions.reset_index().melt(
        id_vars=idx_cols,
        var_name=p_col,
        value_name=unique_col
    )
    idx_cols.append(p_col)

    # Need to convert the str purposes into int
    attractions[p_col] = attractions[p_col].apply(lambda row: consts.P_STR2INT[row])

    # Split by soc categories if needed
    if soc_weights is not None:
        soc_col = 'soc'
        attractions = split_by_soc(
            attractions,
            soc_weights,
            zone_col=zone_col,
            p_col=p_col,
            unique_col=unique_col,
            soc_col=soc_col
        )
        idx_cols.append(soc_col)

    # ## SPLIT THE ATTRACTIONS BY MODE ## #
    # Read in and apply mode splits
    mode_splits = get_mode_splits(
        mode_splits_path,
        ret_zone_col=zone_col,
        ret_p_col=p_col,
        ret_m_col=m_col
    )

    # Merge on all possible columns
    merge_cols = du.intersection(list(mode_splits), idx_cols)
    attractions = attractions.merge(
        mode_splits,
        how='left',
        on=merge_cols
    )
    idx_cols.append(m_col)

    attractions[unique_col] = attractions[unique_col] * attractions[m_split_col]
    attractions = attractions.drop(m_split_col, axis='columns')

    # ## TIDY UP AND SORT ## #
    group_cols = idx_cols
    index_cols = group_cols.copy()
    index_cols.append(unique_col)

    attractions = attractions.reindex(index_cols, axis='columns')
    attractions = attractions.groupby(group_cols).sum().reset_index()
    attractions = attractions.sort_values(group_cols).reset_index(drop=True)

    attractions[m_col] = attractions[m_col].astype(int)
    attractions[p_col] = attractions[p_col].astype(int)

    # ## GENERATE NHB ATTRACTIONS ## #
    # Copy and rename Hb attractions
    nhb_attractions = attractions.copy()
    nhb_attractions = nhb_attractions[nhb_attractions[p_col] != 1]
    nhb_attractions = nhb_attractions[nhb_attractions[p_col] != 7]
    nhb_attractions[p_col] += 10

    # In the meantime hack infill time period in nhb
    tp_infill = pd.DataFrame({'ph': [1, 1, 1, 1],
                              'tp': [1, 2, 3, 4]})
    nhb_attractions['ph'] = 1
    nhb_attractions = pd.merge(
        nhb_attractions,
        tp_infill,
        how='left',
        on='ph'
    ).drop('ph', axis='columns')
    del tp_infill

    # Control if required
    if do_ntem_control:
        # Get ntem totals
        ntem_totals = pd.read_csv(control_path)
        ntem_lad_lookup = pd.read_csv(os.path.join(lad_lookup_dir,
                                                   lad_lookup_name))

        print("Performing HB NTEM constraint...")
        # TODO: Allow control_to_ntem() to take flexible col names
        attractions = attractions.rename(columns={p_col: 'p', m_col: 'm'})
        attractions, *_ = du.control_to_ntem(
            attractions,
            ntem_totals,
            ntem_lad_lookup,
            group_cols=['p', 'm'],
            base_value_name='trips',
            ntem_value_name='Attractions',
            purpose='hb'
        )
        attractions = attractions.rename(columns={'p': p_col, 'm': m_col})

        print("Performing NHB NTEM constraint...")
        nhb_attractions = nhb_attractions.rename(columns={p_col: 'p', m_col: 'm'})
        nhb_attractions, *_ = du.control_to_ntem(
            nhb_attractions,
            ntem_totals,
            ntem_lad_lookup,
            group_cols=['p', 'm', 'tp'],
            base_value_name='trips',
            ntem_value_name='Attractions',
            purpose='nhb'
        )
        nhb_attractions = nhb_attractions.rename(columns={'p': p_col, 'm': m_col})

    return attractions, nhb_attractions


def generate_attractions(employment: pd.DataFrame,
                         base_year: str,
                         future_years: List[str],
                         attraction_weights_path: str,
                         mode_splits_path: str,
                         soc_weights_path: str,
                         idx_cols: List[str],
                         emp_cat_col: str = 'employment_cat',
                         p_col: str = 'purpose',
                         m_col: str = 'mode',
                         m_split_col: str = 'mode_share',
                         ntem_control_dir: str = None,
                         lad_lookup_dir: str = None,
                         soc_split: bool = True,
                         control_fy_attractions: bool = True
                         ) -> Tuple[pd.DataFrame, pd.DataFrame]:
    """
    Converts employment to attractions using attraction_weights

    Parameters
    ----------
    employment:
        Dataframe containing the employment data. This should contain all
        segmentation, and then a separate column for each year

    base_year:
        The base year of this model run. This will be prepended to future_years
        to run attraction generation for all years

    future_years:
        A list of all the future year columns to be converted

    attraction_weights_path:
        Path the the attraction weights file. This file should contain a wide
        matrix, with the purposes as the index, and the employment categories
        as the columns.

    mode_splits_path:
        Path to the file of mode splits by 'p'

    soc_weights_path:
        Path to the file of soc weights by zone. This file does not
        specifically need to be weights, as the reader will do the conversion
        on data ingestion.

    idx_cols:
        The column names used to index the wide employment df. This should
        cover all segmentation in the employment

    emp_cat_col:
        The name of the column containing the employment categories

    p_col:
        The name of the column in attraction weights containing the purpose
        names. This is also the name that will be given to the column
        containing purpose data in the return df.

    m_col:
        The name to give to the column containing the mode values

    m_split_col
        The name of the column in mode_splits_path containing the mode share
        values.

    ntem_control_dir:
        Path to the file containing the data to control the produced
        attractions to. If left as None, no control will be carried out.

    lad_lookup_dir:
        Path to the file containing the conversion from msoa zoning to LAD
        zoning, to be used for controlling the attractions. If left as None, no
        control will be carried out.

    soc_split:
        Whether to apply the soc splits from soc_weights_path to the
        attractions or not.

    control_fy_attractions:
        Whether to control the generated future year attractions to the
        constraints given in ntem_control_dir or not. When running for
        scenarios other than the base NTEM, this should be False.

    Returns
    -------
    attractions:
        A copy of the employment dataframe, with the yearly values converted
        to attractions.
    """
    # Init
    unique_col = 'trips'
    idx_cols = idx_cols.copy()
    idx_cols.remove(emp_cat_col)
    ntem_base_fname = 'ntem_pa_ave_wday_%s.csv'
    all_years = [base_year] + future_years

    # Get the soc weights per zone - may want to move this into each year
    # in future
    soc_weights = None
    if soc_split:
        soc_weights = get_soc_weights(soc_weights_path)

    # Generate attractions per year
    yr_ph = dict()
    yr_ph_nhb = dict()
    for year in all_years:
        print("\nConverting year %s to attractions..." % str(year))

        # Only only set the control path if we need to constrain
        if not control_fy_attractions and year != base_year:
            ntem_control_path = None
        elif ntem_control_dir is not None:
            ntem_fname = ntem_base_fname % year
            ntem_control_path = os.path.join(ntem_control_dir, ntem_fname)
        else:
            ntem_control_path = None

        # Convert to wide format, for this single year
        yr_emp = employment.pivot_table(
            index=idx_cols,
            columns=emp_cat_col,
            values=year
        )

        # Convert employment to attractions for this year
        yr_ph[year], yr_ph_nhb[year] = merge_attraction_weights(
            employment=yr_emp,
            attraction_weights_path=attraction_weights_path,
            mode_splits_path=mode_splits_path,
            soc_weights=soc_weights,
            idx_cols=idx_cols,
            p_col=p_col,
            m_col=m_col,
            m_split_col=m_split_col,
            unique_col=unique_col,
            control_path=ntem_control_path,
            lad_lookup_dir=lad_lookup_dir

        )

    # Get all the attractions into a single df, efficiently
    attractions = du.combine_yearly_dfs(
        yr_ph,
        unique_col=unique_col,
        p_col=p_col
    )
    nhb_attractions = du.combine_yearly_dfs(
        yr_ph_nhb,
        unique_col=unique_col,
        p_col=p_col
    )

    return attractions, nhb_attractions


def build_attraction_imports(import_home: str,
                             base_year: str,
                             attraction_weights_path: str,
                             employment_path: str = None,
                             mode_splits_path: str = None,
                             soc_weights_path: str = None,
                             ntem_control_dir: str = None,
                             lad_lookup_dir: str = None,
                             set_controls: bool = True
                             ) -> Dict[str, str]:
    """
    Builds a dictionary of attraction import paths, forming a standard calling
    procedure for attraction imports. Arguments allow default paths to be
    replaced.

    Parameters
    ----------
    import_home:
        The base path to base all of the other import paths from. This
        should usually be "Y:/NorMITs Demand/import" for business as usual.

    base_year:
        The base year the model is being run at. This is used to determine the
        correct default employment_path and soc_to_sic path

    attraction_weights_path:
        The path to the attractions weights. Unable to give a default value for
        this as it changes depending on the mode.

    employment_path:
        An alternate base year employment import path to use. File will need to
        follow the same format as default file.

    mode_splits_path:
        An alternate mode splits import path to use. File will need to follow
        the same format as default file.

    soc_weights_path:
        An alternate soc weights import path to use. File will need to follow
        the same format as default file.

    ntem_control_dir:
        An alternate ntem control directory to use. File will need to follow
        the same format as default files.

    lad_lookup_dir:
        An alternate lad lookup directory to use. File will need to follow
        the same format as default file.

    set_controls:
        If False 'ntem_control' and 'lad_lookup' outputs will be set to None,
        regardless of any other inputs.

    Returns
    -------
    import_dict:
        A dictionary of paths with the following keys:
        'weights'
        'base_employment'
        'mode_splits'
        'soc_to_sic'
        'ntem_control'
        'lad_lookup'
    """
    if employment_path is None:
        path = 'attractions/non_freight_msoa_%s.csv' % base_year
        employment_path = os.path.join(import_home, path)

    if mode_splits_path is None:
        path = 'attractions/attraction_mode_split.csv'
        mode_splits_path = os.path.join(import_home, path)

    if soc_weights_path is None:
        path = 'attractions/soc_2_digit_sic_%s.csv' % base_year
        soc_weights_path = os.path.join(import_home, path)

    if set_controls and ntem_control_dir is None:
        path = 'ntem_constraints'
        ntem_control_dir = os.path.join(import_home, path)

    if set_controls and lad_lookup_dir is None:
        lad_lookup_dir = import_home

    # Assign to dict
    imports = {
        'weights': attraction_weights_path,
        'base_employment': employment_path,
        'mode_splits': mode_splits_path,
        'soc_weights': soc_weights_path,
        'ntem_control': ntem_control_dir,
        'lad_lookup': lad_lookup_dir
    }

    return imports<|MERGE_RESOLUTION|>--- conflicted
+++ resolved
@@ -420,12 +420,8 @@
                   "Not writing employment to file.")
         else:
             print("Writing employment to file...")
-<<<<<<< HEAD
-            employment.to_csv(os.path.join(out_path, EMPLOYMENT_OUTPUT_NAME), index=False)
-=======
             path = os.path.join(out_path, consts.EMP_FNAME % zoning_system)
             employment.to_csv(path, index=False)
->>>>>>> 51a48673
 
         # ## CREATE ATTRACTIONS ## #
         # Index by as much segmentation as possible
