--- conflicted
+++ resolved
@@ -30,31 +30,18 @@
 
 # ## CONSTANTS ## #
 # Trip end import args
-NOTEM_ITERATION_NAME = '9.7'
+NOTEM_ITERATION_NAME = '9.3'
 TOUR_PROPS_VERSION = 'v%s' % NOTEM_ITERATION_NAME
 
-<<<<<<< HEAD
-notem_export_home = r"I:\NorMITs Demand\NoTEM"
-tram_export_home = r"I:\NorMITs Demand\Tram"
-# cache_path = "C:/PW/TfN/dm_cache"
-
-# Distribution running args
-base_year = 2018
-scenario = nd.Scenario.SC01_JAM
-dm_iteration_name = '9.3.3'
-dm_import_home = r"I:\NorMITs Demand\import"
-dm_export_home = r"I:\NorMITs Demand\Distribution Model"
-=======
 NOTEM_EXPORT_HOME = r"I:\NorMITs Demand\NoTEM"
 TRAM_EXPORT_HOME = r"I:\NorMITs Demand\Tram"
 
 # Distribution running args
 BASE_YEAR = 2018
 SCENARIO = nd.Scenario.SC01_JAM
-DM_ITERATION_NAME = '9.7.1'
+DM_ITERATION_NAME = '9.3.3'
 DM_IMPORT_HOME = r"I:\NorMITs Demand\import"
-DM_EXPORT_HOME = r"E:\NorMITs Demand\Distribution Model"
->>>>>>> 4c746aa4
+DM_EXPORT_HOME = r"I:\NorMITs Demand\Distribution Model"
 
 # General constants
 INIT_PARAMS_BASE = '{trip_origin}_{zoning}_{area}_init_params_{seg}.csv'
@@ -529,11 +516,7 @@
 
         # Build the trip end kwargs
         subset_name = HB_SUBSET_SEG_BASE_NAME.format(
-<<<<<<< HEAD
-            trip_origin=trip_origin,
-=======
             trip_origin=trip_origin.value,
->>>>>>> 4c746aa4
             te_model_name=te_model_name,
         )
         trip_end_kwargs = {
@@ -575,11 +558,7 @@
         trip_origin = nd.TripOrigin.NHB
 
         # Build the trip end kwargs
-<<<<<<< HEAD
-        kwargs = {'trip_origin': trip_origin, 'te_model_name': te_model_name}
-=======
         kwargs = {'trip_origin': trip_origin.value, 'te_model_name': te_model_name}
->>>>>>> 4c746aa4
         subset_name = NHB_SUBSET_SEG_BASE_NAME.format(**kwargs)
         reduce_name = REDUCE_SEG_BASE_NAME.format(**kwargs)
         trip_end_kwargs = {
