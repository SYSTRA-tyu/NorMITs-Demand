--- conflicted
+++ resolved
@@ -1003,12 +1003,8 @@
         name_parts += ["m" + mode]
 
     if not is_none_like(segment) and not is_none_like(purpose):
-<<<<<<< HEAD
-        seg_name = "soc" if purpose in ['1', '2', '12'] else "ns"
-=======
         soc_p_str = [str(x) for x in consts.SOC_P]
         seg_name = "soc" if purpose in soc_p_str else "ns"
->>>>>>> 51a48673
         name_parts += [seg_name + segment]
 
     if not is_none_like(car_availability):
