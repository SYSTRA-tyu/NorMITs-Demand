--- conflicted
+++ resolved
@@ -1505,7 +1505,6 @@
     return d
 
 
-<<<<<<< HEAD
 def fit_filter(df: pd.DataFrame,
                df_filter: Dict[str, Any],
                raise_error: bool = False
@@ -1607,7 +1606,8 @@
     mask = df[needed_cols].isin(df_filter).all(axis='columns')
 
     return df[mask]
-=======
+
+
 def intersection(l1: List[Any],
                  l2: List[Any],
                  ) -> List[Any]:
@@ -1624,5 +1624,4 @@
 
     # Get the intersection
     temp = set(big)
-    return [x for x in small if x in temp]
->>>>>>> 691ec922
+    return [x for x in small if x in temp]