# -*- coding: utf-8 -*-
"""
Created on: Tues March 2 12:21:12 2021
Updated on:

Original author: Ben Taylor
Last update made by:
Other updates made by:

File purpose:
Utility functions specific to matrices
"""
# builtins
import os
import pathlib
import operator
import functools

from typing import List
from typing import Dict
from typing import Callable

# Third Party
import numpy as np
import pandas as pd

# Local imports
<<<<<<< HEAD
import normits_demand as nd
from normits_demand.utils import math_utils


def check_fh_th_factors(
    factor_dict: Dict[int, np.array],
    n_row_col: int,
    tp_needed: List[int] = None,
) -> None:
=======
from normits_demand import constants as nd_constants
from normits_demand import core as nd_core
from normits_demand.utils import file_ops
from normits_demand.concurrency import multiprocessing


def check_fh_th_factors(factor_dict: Dict[int, np.ndarray],
                        tp_needed: List[int],
                        n_row_col: int,
                        ) -> None:
>>>>>>> b1fc0662
    """Validates the given factor_dict

    Checks the the factor_dict has the correct keys, as defined by tp_needed,
    and the np_array values are all the correct shape - (n_row_col, n_row_col)

    Parameters
    ----------
    factor_dict:
        A dictionary of from home or to home splitting factors to check.

    tp_needed:
        The time periods to be expected.

    n_row_col:
        Assumes square PA/OD matrices. The number of zones in the matrices.

    Returns
    -------
    None

    Raises
    ------
    ValueError:
        If all the expected keys do not exist, or the values are not the
        expected shape.
    """
    if tp_needed is not None:
        # Check all the expected keys are there
        current_keys = set(factor_dict.keys())
        expected_keys = set(tp_needed)
        if current_keys != expected_keys:
            raise ValueError(
                "Not all expected time periods are in the given factor_dict."
                "Expected: %s\n"
                "Got: %s\n" % (expected_keys, current_keys)
            )

    # Make sure all values are the expected shape
    expected_shape = (n_row_col, n_row_col)
    for k, v in factor_dict.items():
        if v.shape != expected_shape:
            raise ValueError(
                "One of the values in factor_dict is no the expected shape."
                "Expected: %s\n"
                "Got: %s\n" % (expected_shape, v.shape)
            )

    # If here, all checks have passed
    return


<<<<<<< HEAD
def split_matrix_by_time_periods(
    mat_24: pd.DataFrame,
    tp_factor_dict: Dict[int, np.ndarray],
) -> Dict[int, pd.DataFrame]:
    """Convert 24hr matrix into tp split matrix

    Parameters
    ----------
    mat_24:
        A pandas DataFrame containing the 24hr Demand. The index and the
        columns will be retained and copied into the produced od_from and
        od_to matrices. This means they should likely be the model zoning.

    tp_factor_dict:
        A Dictionary of {tp: split_factor} values. Where `tp` is an integer time
        period, and `split_factor` is a numpy array of shape `mat_24.shape`
        factors to generate the time period split matrices.

    Returns
    -------
    tp_split_matrices:
        A dictionary in the same format as `tp_factor_dict`, but the values
        will be pandas DataFrames of each matrix at a time period.
    """
    # Split the matrix
    tp_mats = dict.fromkeys(tp_factor_dict.keys())
    for tp, factor_mat in tp_factor_dict.items():
        tp_mats[tp] = mat_24 * factor_mat

    # Validate return matrix totals
    tp_total = np.sum([x.values.sum() for x in tp_mats.values()])

    # OD total should be double the input PA
    if not math_utils.is_almost_equal(tp_total, mat_24.values.sum()):
        raise nd.NormitsDemandError(
            "Tp split matrix total isn't similar enough to mat_24 total."
            "Are the given splitting factors correct?\n"
            f"24hr Matrix total: {float(mat_24.values.sum()):.2f}\n"
            f"tp split matrices: {float(tp_total):.2f}\n"
        )

    return tp_mats
=======
def _combine_matrices(
    input_paths: List[os.PathLike],
    export_path: os.PathLike,
    combine_fn: Callable = operator.add,
) -> None:
    """Combines the input path matrices and writes back out

    The index/columns of all matrices is ignored, except for the first.
    The first matrix in `input_paths` defines the columns/index for the
    output matrix.

    Parameters
    ----------
    input_paths:
        A list of paths to the matrices to combine

    export_path:
        A path to the location to write the output matrix

    combine_fn:
        The function to use when combining the matrices.

    Returns
    -------
    None
    """
    # Get an output template
    first_mat = file_ops.read_df(input_paths[0], find_similar=True, index_col=0)
    output_index = first_mat[0].index
    output_cols = first_mat[0].columns

    # Read in matrices
    mats = [file_ops.read_df(x, find_similar=True, index_col=0) for x in input_paths[1:]]
    mats = [first_mat] + mats
    
    # Combine matrices and write out
    out_df = pd.DataFrame(
        data=functools.reduce(combine_fn, [x.values for x in mats]),
        columns=output_cols,
        index=output_index,
    )
    file_ops.write_df(out_df, export_path)


def combine_od_to_from_matrices(
    import_dir: pathlib.Path,
    export_dir: pathlib.Path,
    segmentation: nd_core.SegmentationLevel,
    od_fname_template: str,
    od_from_fname_template: str,
    od_to_fname_template: str,
    process_count: int = nd_constants.PROCESS_COUNT,
) -> None:
    """Combines the OD-to and OD-from matrices and writes back out

    Parameters
    ----------
    import_dir:
        The directory containing the matrices to combine.

    export_dir:
        The directory to write out the combined matrices

    segmentation:
        The segmentation level of the matrices to combine. This is used
        alongside `od_fname_template`, `od_from_fname_template`, and
        `od_to_fname_template` to generate the filenames.

    od_fname_template:
        A template filename to generate the output od matrices filenames. Must
        be able to format with
        `od_fname_template.format(segment_params=segment_params)`

    od_from_fname_template:
        A template filename to generate the input od-from matrices filenames.
        Must be able to format with
        `od_from_fname_template.format(segment_params=segment_params)`

    od_to_fname_template:
        A template filename to generate the input od-to matrices filenames.
        Must be able to format with
        `od_to_fname_template.format(segment_params=segment_params)`

    process_count:
        The number of processes to use when combining the matrices.
        See `normits_demand.concurrency.multiprocessing.multiprocess()`
        for more information.

    Returns
    -------
    None
    """
    # Build the arguments to multiprocess
    kwarg_list = list()
    for segment_params in segmentation:
        # Generate input file names
        od_from_fname = segmentation.generate_file_name_from_template(
            template=od_from_fname_template, segment_params=segment_params
        )
        od_to_fname = segmentation.generate_file_name_from_template(
            template=od_to_fname_template, segment_params=segment_params
        )
        input_paths = [
            import_dir / od_from_fname,
            import_dir / od_to_fname,
        ]

        # Generate output filename
        export_path = export_dir / segmentation.generate_file_name_from_template(
            template=od_fname_template, segment_params=segment_params
        )

        print(input_paths)
        print(export_path)
        print("\n\n")

        kwarg_list.append({
            "input_paths": input_paths,
            "export_path": export_path,
        })

    # Multiprocess
    multiprocessing.multiprocess(
        fn=_combine_matrices,
        kwargs=kwarg_list,
        process_count=process_count
    )
>>>>>>> b1fc0662
<|MERGE_RESOLUTION|>--- conflicted
+++ resolved
@@ -25,17 +25,8 @@
 import pandas as pd
 
 # Local imports
-<<<<<<< HEAD
 import normits_demand as nd
 from normits_demand.utils import math_utils
-
-
-def check_fh_th_factors(
-    factor_dict: Dict[int, np.array],
-    n_row_col: int,
-    tp_needed: List[int] = None,
-) -> None:
-=======
 from normits_demand import constants as nd_constants
 from normits_demand import core as nd_core
 from normits_demand.utils import file_ops
@@ -46,7 +37,6 @@
                         tp_needed: List[int],
                         n_row_col: int,
                         ) -> None:
->>>>>>> b1fc0662
     """Validates the given factor_dict
 
     Checks the the factor_dict has the correct keys, as defined by tp_needed,
@@ -98,50 +88,6 @@
     return
 
 
-<<<<<<< HEAD
-def split_matrix_by_time_periods(
-    mat_24: pd.DataFrame,
-    tp_factor_dict: Dict[int, np.ndarray],
-) -> Dict[int, pd.DataFrame]:
-    """Convert 24hr matrix into tp split matrix
-
-    Parameters
-    ----------
-    mat_24:
-        A pandas DataFrame containing the 24hr Demand. The index and the
-        columns will be retained and copied into the produced od_from and
-        od_to matrices. This means they should likely be the model zoning.
-
-    tp_factor_dict:
-        A Dictionary of {tp: split_factor} values. Where `tp` is an integer time
-        period, and `split_factor` is a numpy array of shape `mat_24.shape`
-        factors to generate the time period split matrices.
-
-    Returns
-    -------
-    tp_split_matrices:
-        A dictionary in the same format as `tp_factor_dict`, but the values
-        will be pandas DataFrames of each matrix at a time period.
-    """
-    # Split the matrix
-    tp_mats = dict.fromkeys(tp_factor_dict.keys())
-    for tp, factor_mat in tp_factor_dict.items():
-        tp_mats[tp] = mat_24 * factor_mat
-
-    # Validate return matrix totals
-    tp_total = np.sum([x.values.sum() for x in tp_mats.values()])
-
-    # OD total should be double the input PA
-    if not math_utils.is_almost_equal(tp_total, mat_24.values.sum()):
-        raise nd.NormitsDemandError(
-            "Tp split matrix total isn't similar enough to mat_24 total."
-            "Are the given splitting factors correct?\n"
-            f"24hr Matrix total: {float(mat_24.values.sum()):.2f}\n"
-            f"tp split matrices: {float(tp_total):.2f}\n"
-        )
-
-    return tp_mats
-=======
 def _combine_matrices(
     input_paths: List[os.PathLike],
     export_path: os.PathLike,
@@ -176,7 +122,7 @@
     # Read in matrices
     mats = [file_ops.read_df(x, find_similar=True, index_col=0) for x in input_paths[1:]]
     mats = [first_mat] + mats
-    
+
     # Combine matrices and write out
     out_df = pd.DataFrame(
         data=functools.reduce(combine_fn, [x.values for x in mats]),
@@ -269,4 +215,46 @@
         kwargs=kwarg_list,
         process_count=process_count
     )
->>>>>>> b1fc0662
+
+def split_matrix_by_time_periods(
+    mat_24: pd.DataFrame,
+    tp_factor_dict: Dict[int, np.ndarray],
+) -> Dict[int, pd.DataFrame]:
+    """Convert 24hr matrix into tp split matrix
+
+    Parameters
+    ----------
+    mat_24:
+        A pandas DataFrame containing the 24hr Demand. The index and the
+        columns will be retained and copied into the produced od_from and
+        od_to matrices. This means they should likely be the model zoning.
+
+    tp_factor_dict:
+        A Dictionary of {tp: split_factor} values. Where `tp` is an integer time
+        period, and `split_factor` is a numpy array of shape `mat_24.shape`
+        factors to generate the time period split matrices.
+
+    Returns
+    -------
+    tp_split_matrices:
+        A dictionary in the same format as `tp_factor_dict`, but the values
+        will be pandas DataFrames of each matrix at a time period.
+    """
+    # Split the matrix
+    tp_mats = dict.fromkeys(tp_factor_dict.keys())
+    for tp, factor_mat in tp_factor_dict.items():
+        tp_mats[tp] = mat_24 * factor_mat
+
+    # Validate return matrix totals
+    tp_total = np.sum([x.values.sum() for x in tp_mats.values()])
+
+    # OD total should be double the input PA
+    if not math_utils.is_almost_equal(tp_total, mat_24.values.sum()):
+        raise nd.NormitsDemandError(
+            "Tp split matrix total isn't similar enough to mat_24 total."
+            "Are the given splitting factors correct?\n"
+            f"24hr Matrix total: {float(mat_24.values.sum()):.2f}\n"
+            f"tp split matrices: {float(tp_total):.2f}\n"
+        )
+
+    return tp_mats