# -*- coding: utf-8 -*-
"""
Created on: Mon Sept 21 09:06:46 2020
Updated on:

Original author: Ben Taylor
Last update made by:
Other updates made by:

File purpose:
Matrix processing functionality belongs here. This will be any processes
that do not belong specifically to pa_to_od.py, or od_to_pa.py.
"""
# Builtins
import os
import pickle
import pathlib
import operator
import itertools

from typing import Any
from typing import List
from typing import Dict
from typing import Tuple
from typing import Union
from typing import Iterable

import functools
from itertools import product
from collections import defaultdict

# Third Party
import numpy as np
import pandas as pd
from tqdm import tqdm

# Local imports
import normits_demand as nd
from normits_demand import constants as consts
from normits_demand import efs_constants as efs_consts
from normits_demand.utils import general as du
from normits_demand.utils import file_ops
from normits_demand.utils import compress

from normits_demand.matrices import pa_to_od as pa2od
from normits_demand.matrices import utils as mat_utils
from normits_demand.matrices import compilation as mat_comp
from normits_demand.distribution import furness
from normits_demand.concurrency import multiprocessing
from normits_demand.validation import checks


from normits_demand.matrices.tms_matrix_processing import *


def _aggregate(import_dir: str,
               in_fnames: List[str],
               export_path: str,
               round_dp: int = efs_consts.DEFAULT_ROUNDING,
               ) -> str:
    """
    Loads the given files, aggregates together and saves in given location

    Returns
    -------
    Path of the exported matrix
    """
    # Load in files and aggregate
    aggregated_mat = None

    if in_fnames == list():
        raise nd.NormitsDemandError(
            "Couldn't find any matrices to aggregate up to create %s!"
            % os.path.basename(export_path)
        )

    for fname in in_fnames:
        mat = pd.read_csv(os.path.join(import_dir, fname), index_col=0)

        # Build a matching df of 0s if not done yet
        if aggregated_mat is None:
            aggregated_mat = pd.DataFrame(0,
                                          index=mat.index,
                                          columns=mat.columns
                                          )
        aggregated_mat += mat

    # Write new matrix out
    file_ops.write_df(aggregated_mat.round(decimals=round_dp), export_path)
    print("Aggregated matrix written: %s" % os.path.basename(export_path))


def _recursive_aggregate(candidates: List[str],
                         segmentations: List[List[int]],
                         segmentation_strs: List[List[str]],
                         import_dir: str,
                         export_path: str,
                         compress_out: bool = False,
                         round_dp: int = efs_consts.DEFAULT_ROUNDING,
                         ) -> None:
    """
    The internal function of aggregate_matrices(). Recursively steps through
    the segmentations given, aggregating as it goes.


    Parameters
    ----------
    candidates:
        All remaining candidate matrices for this segmentation. This it narrowed
        down through the recursive calls.

    segmentations:
        A list of all segmentations (and their splits) that still need to be
        considered. Directly relates to segmentation_strs. Narrowed
        down through the recursive calls.

    segmentation_strs:
        A list of all segmentations (and their split names) that still need to
        be considered. Directly relates to segmentations. Narrowed
        down through the recursive calls.

    import_dir:
        Directory where the candidate matrices can be found.

    export_path:
        Directory to output the aggregated matrices.

    compress_out:
        Whether to compress the write to disk or not.

    round_dp:
        The number of decimal places to round the output values to.
        Uses efs_consts.DEFAULT_ROUNDING by default.
    """

    # ## EXIT CONDITION ## #
    if len(segmentations) == 1:
        # Un-nest
        segmentations = segmentations[0]
        segmentation_strs = segmentation_strs[0]

        # Determine the ftype
        ftype = '.csv'
        if compress_out:
            ftype = consts.COMPRESSION_SUFFIX

        if du.is_none_like(segmentations):
            # Aggregate remaining candidates
            _aggregate(
                import_dir=import_dir,
                in_fnames=candidates,
                export_path=export_path + ftype,
                round_dp=round_dp,
            )
        else:
            # Loop through and aggregate
            for segment, seg_str in zip(segmentations, segmentation_strs):
                _aggregate(
                    import_dir=import_dir,
                    in_fnames=[x for x in candidates.copy() if seg_str in x],
                    export_path=export_path + seg_str + ftype,
                    round_dp=round_dp,
                )
        # Exit condition done, leave recursion
        return

    # ## RECURSIVELY LOOP ## #
    seg, other_seg = segmentations[0], segmentations[1:]
    strs, other_strs = segmentation_strs[0], segmentation_strs[1:]

    if du.is_none_like(seg):
        # Don't need to segment here, next loop
        _recursive_aggregate(
            candidates=candidates,
            segmentations=other_seg,
            segmentation_strs=other_strs,
            import_dir=import_dir,
            export_path=export_path,
            compress_out=compress_out,
            round_dp=round_dp,
        )
    else:
        # Narrow down search, loop again
        for segment, seg_str in zip(seg, strs):
            _recursive_aggregate(
                candidates=[x for x in candidates.copy() if seg_str in x],
                segmentations=other_seg,
                segmentation_strs=other_strs,
                import_dir=import_dir,
                export_path=export_path + seg_str,
                compress_out=compress_out,
                round_dp=round_dp,
            )


def _aggregate_matrices_internal(year,
                                 p,
                                 m,
                                 all_matrices,
                                 import_dir,
                                 export_dir,
                                 trip_origin,
                                 matrix_format,
                                 segment_needed,
                                 ca_needed,
                                 tp_needed,
                                 segment_str,
                                 ca_strs,
                                 tp_strs,
                                 compress_out,
                                 round_dp,
                                 ):
    """
    The internal function of aggregate_matrices(). Used for multiprocessing.
    """
    # ## NARROW DOWN TO RELEVANT MATRICES ## #
    # Create segmentation strings
    compile_mats = all_matrices.copy()
    p_str = '_p' + str(p) + '_'
    m_str = '_m' + str(m) + '_'
    year_str = '_yr' + str(year) + '_'

    # Narrow down to matrices in this category
    compile_mats = [x for x in compile_mats if p_str in x]
    compile_mats = [x for x in compile_mats if m_str in x]
    compile_mats = [x for x in compile_mats if year_str in x]

    # Recursively narrow down further if needed
    base_fname = du.get_dist_name(
        trip_origin=trip_origin,
        matrix_format=matrix_format,
        year=str(year),
        purpose=str(p),
        mode=str(m)
    )
    out_path = os.path.join(export_dir, base_fname)

    _recursive_aggregate(
        candidates=compile_mats,
        segmentations=[segment_needed, ca_needed, tp_needed],
        segmentation_strs=[segment_str, ca_strs, tp_strs],
        import_dir=import_dir,
        export_path=out_path,
        compress_out=compress_out,
        round_dp=round_dp,
    )


def aggregate_matrices(import_dir: str,
                       export_dir: str,
                       trip_origin: str,
                       matrix_format: str,
                       years_needed: List[int],
                       p_needed: List[int],
                       m_needed: List[int],
                       soc_needed: List[int] = None,
                       ns_needed: List[int] = None,
                       ca_needed: List[int] = None,
                       tp_needed: List[int] = None,
                       compress_out: bool = False,
                       round_dp: int = efs_consts.DEFAULT_ROUNDING,
                       process_count: int = consts.PROCESS_COUNT,
                       ):
    """
    Aggregates the matrices in import_dir up to the given level and writes
    the new matrices out to export_dir

    Parameters
    ----------
    import_dir:
        Where to find the starting matrices.

    export_dir:
        Where to output the aggregated matrices.

    trip_origin:
        Where did the trips originate. Usually 'nhb' or 'hb'.

    matrix_format:
        The format of the matrices to convert. Usually 'pa' or 'od'.

    years_needed:
        Which years to aggregate for.

    p_needed:
        Which purposes to aggregate for.

    m_needed:
        Which mode to aggregate for.

    soc_needed:
        If None, skill levels will be aggregated. If set, chosen skill
        levels will be retained.

    ns_needed:
        If None, income levels will be aggregated. If set, chosen income
        levels will be retained.

    ca_needed:
        If None, car availability levels will be aggregated. If set, chosen
        car availability levels will be retained.

    tp_needed:
        If None, time periods will be aggregated. If set, chosen time periods
        will be retained.

    compress_out:
        Whether to compress the output to disk or not.

    round_dp:
        The number of decimal places to round the output values to.
        Uses efs_consts.DEFAULT_ROUNDING by default.

    process_count:
        The number of processes to use when multiprocessing. See
        concurrency.multiprocess() to see what the vales mean.
        Set to 0 to not use multiprocessing.

    Returns
    -------
    """
    # Init
    if((ns_needed is not None and soc_needed is None)
       or (soc_needed is not None and ns_needed is None)):
        raise ValueError("Both keep_soc and keep_ns need to be set at the same "
                         "time. Cannot set one and not the other.")

    # Build strings if needed
    soc_strs = list() if soc_needed is None else ['_soc' + str(x) for x in soc_needed]
    ns_strs = list() if ns_needed is None else ['_ns' + str(x) for x in ns_needed]
    ca_strs = list() if ca_needed is None else ['_ca' + str(x) for x in ca_needed]
    tp_strs = list() if tp_needed is None else ['_tp' + str(x) for x in tp_needed]

    # Load in all the candidate matrices and narrow down
    mat_format_str = '_' + matrix_format + '_'
    all_matrices = du.list_files(import_dir)
    all_matrices = [x for x in all_matrices if mat_format_str in x]
    all_matrices = [x for x in all_matrices if du.starts_with(x, trip_origin)]

    # for year, purpose, mode, time_period
    print("Writing files to: %s" % export_dir)
    # ## MULTIPROCESS ## #
    unchanging_kwargs = {
        'all_matrices': all_matrices,
        'import_dir': import_dir,
        'export_dir': export_dir,
        'trip_origin': trip_origin,
        'matrix_format': matrix_format,
        'ca_needed': ca_needed,
        'tp_needed': tp_needed,
        'ca_strs': ca_strs,
        'tp_strs': tp_strs,
        'compress_out': compress_out,
        'round_dp': round_dp,
    }

    # Build the kwarg list
    kwarg_list = list()
    for year, m, p in product(years_needed, m_needed, p_needed):
        # Init
        if p in efs_consts.SOC_P:
            segment_needed = soc_needed
            segment_str = soc_strs
        elif p in efs_consts.NS_P:
            segment_needed = ns_needed
            segment_str = ns_strs
        elif p in efs_consts.ALL_NHB_P:
            segment_needed = None
            segment_str = list()
        else:
            raise ValueError("Purpose '%s' is neither a soc, ns or nhb "
                             "segmentation somehow?" % str(p))

        kwargs = unchanging_kwargs.copy()
        kwargs.update({
            'year': year,
            'p': p,
            'm': m,
            'segment_needed': segment_needed,
            'segment_str': segment_str,
        })
        kwarg_list.append(kwargs)

    # Run
    multiprocessing.multiprocess(
        fn=_aggregate_matrices_internal,
        kwargs=kwarg_list,
        process_count=process_count
    )


def get_tour_proportion_seed_values(m: int,
                                    p: int,
                                    tp_split_path: str = None,
                                    phi_lookup_folder: str = None,
                                    phi_type: str = 'fhp_tp',
                                    aggregate_to_wday: bool = True,
                                    infill: float = 0.001
                                    ) -> np.ndarray:
    """
    TODO: write get_seed_values doc

    Parameters
    ----------
    m
    p
    tp_split_path
    phi_lookup_folder
    phi_type
    aggregate_to_wday
    infill

    Returns
    -------

    """
    # Init
    # TODO: Hardcoding this is bad!
    if phi_lookup_folder is None:
        phi_lookup_folder = 'I:/NorMITs Demand/import/phi_factors'

    tp_split_path = r"I:\NorMITs Demand\import\tfn_segment_production_params\hb_ave_time_split.csv"

    # Get appropriate phis and filter to purpose
    phi_factors = pa2od.get_time_period_splits(
        m,
        phi_type,
        aggregate_to_wday=aggregate_to_wday,
        lookup_folder=phi_lookup_folder
    )
    phi_factors = pa2od.simplify_time_period_splits(phi_factors)
    phi_factors = phi_factors[phi_factors['purpose_from_home'] == p]

    # Get the time period splits
    tp_splits = du.get_mean_tp_splits(
        tp_split_path=tp_split_path,
        p=p,
        aggregate_to_weekday=aggregate_to_wday,
        tp_as='int'
    )

    # Create the seed values
    valid_tps = phi_factors['time_from_home'].unique()
    seed_values = np.zeros((len(valid_tps), len(valid_tps)))

    for fh_idx, fh_tp in enumerate(valid_tps):
        # Extract the from home phi values
        fh_phi = phi_factors[phi_factors['time_from_home'] == fh_tp].copy()

        # Extract the from home time split
        time_split = tp_splits[fh_tp].values

        # Multiply phi factors by time splits
        for th_idx, th_tp in enumerate(valid_tps):
            # Extract the to home phi value
            th_phi = fh_phi[fh_phi['time_to_home'] == th_tp].copy()
            th_phi = th_phi['direction_factor'].values

            seed_values[fh_idx, th_idx] = th_phi * time_split

    # Check for really bad cases
    total_seed = seed_values.sum()
    if total_seed > 1.1 or total_seed < 0.9:
        raise ValueError("Something has gone wrong while generating tour "
                         "proportion seed values. The total seed value should "
                         "be 1, but we got %.2f." % total_seed)

    # infill as needed
    seed_values = np.where(seed_values <= 0, infill, seed_values)

    return seed_values


def get_vdm_tour_proportion_seed_values(m: int,
                                        uc: str,
                                        tp_split_path: str = None,
                                        phi_lookup_folder: str = None,
                                        phi_type: str = 'fhp_tp',
                                        aggregate_to_wday: bool = True,
                                        infill: float = 0.001
                                        ) -> np.ndarray:
    # TODO: Write get_vdm_tour_proportion_seed_values() docs
    # Init
    uc = du.validate_user_class(uc)

    # Get seed values
    seed_values_list = list()
    for p in efs_consts.HB_USER_CLASS_PURPOSES[uc]:
        seed_values_list.append(get_tour_proportion_seed_values(
            m=m,
            p=p,
            tp_split_path=tp_split_path,
            phi_lookup_folder=phi_lookup_folder,
            phi_type=phi_type,
            aggregate_to_wday=aggregate_to_wday,
            infill=infill
        ))

    # No need to average
    n_purposes = len(seed_values_list)
    if n_purposes == 1:
        return seed_values_list[0]

    # Get the average of the seed values
    seed_values = functools.reduce(lambda x, y: x + y, seed_values_list)
    seed_values = seed_values / n_purposes

    # Normalise array to sum=1
    seed_values /= seed_values.sum()

    # Check for really bad cases
    total_seed = seed_values.sum()
    if total_seed > 1.1 or total_seed < 0.9:
        raise ValueError("Something has gone wrong while generating tour "
                         "proportion seed values. The total seed value should "
                         "be 1, but we got %.2f." % total_seed)

    # infill as needed
    return np.where(seed_values <= 0, infill, seed_values)


def furness_tour_proportions(orig_vals,
                             dest_vals,
                             fh_mats,
                             th_mats,
                             seed_values,
                             tour_prop_name,
                             zone_translate_dir,
                             model_name,
                             tp_needed,
                             tour_prop_tol,
                             furness_tol,
                             furness_max_iters,
                             generate_tour_props=True
                             ):
    # TODO: Write furness_tour_proportions() docs()
    # ## INIT LOOP ## #
    # Create empty matrices for PA outputs
    pa_out_mats = dict()
    for tp in tp_needed:
        pa_out_mats[tp] = pd.DataFrame(0.0,
                                       index=orig_vals,
                                       columns=dest_vals)

    # Load the zone aggregation dictionaries for this model
    model2lad = du.get_zone_translation(
        import_dir=zone_translate_dir,
        from_zone=model_name,
        to_zone='lad'
    )
    model2tfn = du.get_zone_translation(
        import_dir=zone_translate_dir,
        from_zone=model_name,
        to_zone='tfn_sectors'
    )

    # Define the default value for the nested defaultdict
    def empty_tour_prop():
        return np.zeros((len(tp_needed), len(tp_needed)))

    # Use function to initialise defaultdicts
    lad_tour_props = defaultdict(lambda: defaultdict(empty_tour_prop))
    tfn_tour_props = defaultdict(lambda: defaultdict(empty_tour_prop))

    # TODO: optimise with numpy.
    # To preserve index/columns use i/j then:
    # cell_val = array[df.index[i], df.columns[j]]

    # Value Init
    zero_count = 0
    report = defaultdict(list)
    tour_proportions = defaultdict(dict)

    total = len(orig_vals) * len(dest_vals)
    desc = "Generating tour props for %s..." % tour_prop_name
    for orig, dest in tqdm(product(orig_vals, dest_vals), total=total, desc=desc):
        # Build the from_home vector
        fh_target = list()
        for tp in tp_needed:
            fh_target.append(fh_mats[tp].loc[orig, dest])
        fh_target = np.array(fh_target)
        pre_bal_fh = fh_target.copy()

        # Build the to_home vector
        th_target = list()
        for tp in tp_needed:
            th_target.append(th_mats[tp].loc[orig, dest])
        th_target = np.array(th_target)
        pre_bal_th = th_target.copy()

        # ## BALANCE FROM_HOME AND TO_HOME ## #
        # First use tp4 to bring both vector sums to average
        fh_th_avg = (fh_target.sum() + th_target.sum()) / 2
        fh_target[-1] = fh_th_avg - np.sum(fh_target[:-1])
        th_target[-1] = fh_th_avg - np.sum(th_target[:-1])

        # Correct for the resulting negative value
        seed_val = seed_values[-1][-1]
        if fh_target[-1] < 0:
            th_target[-1] -= (1 + seed_val) * fh_target[-1]
            fh_target[-1] *= -seed_val
        elif th_target[-1] < 0:
            fh_target[-1] -= (1 + seed_val) * th_target[-1]
            th_target[-1] *= -seed_val

        # ## STORE NEW PA VALS ## #
        for i, tp in enumerate(tp_needed):
            pa_out_mats[tp].loc[orig, dest] = fh_target[i]

        # ## Check for unbalanced tour proportions ## #
        if th_target.sum() != 0:
            temp_fh_target = fh_target.copy() / fh_target.sum()
            temp_th_target = th_target.copy() / th_target.sum()
        else:
            temp_fh_target = np.array([0] * len(tp_needed))
            temp_th_target = np.array([0] * len(tp_needed))

        # If tp4 is greater than the tolerance, this usually means the original
        # to_home and from_home targets were not balanced
        if(temp_th_target[-1] > tour_prop_tol
           or temp_fh_target[-1] > tour_prop_tol):
            report['tour_prop_fname'].append(tour_prop_name)
            report['OD_pair'].append((orig, dest))
            report['fh_before'].append(pre_bal_fh)
            report['fh_after'].append(fh_target)
            report['th_before'].append(pre_bal_th)
            report['th_after'].append(th_target)

        # ## FURNESS ## #
        if not generate_tour_props:
            # Return all zeroes if we don't need to furness
            furnessed_mat = np.zeros((len(tp_needed), len(tp_needed)))
        elif fh_target.sum() == 0 or th_target.sum() == 0:
            # Skip furness, create matrix of 0s instead
            zero_count += 1
            furnessed_mat = np.zeros((len(tp_needed), len(tp_needed)))

        else:
            furnessed_mat, *_ = furness.doubly_constrained_furness(
                seed_vals=seed_values,
                row_targets=fh_target,
                col_targets=th_target,
                tol=furness_tol,
                max_iters=furness_max_iters
            )

        # Store the tour proportions
        # furnessed_mat = furnessed_mat.astype('float64')
        tour_proportions[orig][dest] = furnessed_mat

        # TODO: Manually assign the missing aggregation zones
        # NOTE: Here we are assigning any zone we can't aggregate to
        # -1. These are usually point zones etc. and won't cause a problem
        # when we use these aggregated tour proportions later.
        # Making a note here in case it becomes a problem later

        # Calculate the lad aggregated tour proportions
        lad_orig = model2lad.get(orig, -1)
        lad_dest = model2lad.get(dest, -1)
        lad_tour_props[lad_orig][lad_dest] += furnessed_mat

        # Calculate the tfn aggregated tour proportions
        tfn_orig = model2tfn.get(orig, -1)
        tfn_dest = model2tfn.get(dest, -1)
        tfn_tour_props[tfn_orig][tfn_dest] += furnessed_mat

    return (
        tour_proportions,
        lad_tour_props,
        tfn_tour_props,
        pa_out_mats,
        report,
        zero_count
    )


def _tms_seg_tour_props_internal(od_import: str,
                                 tour_proportions_export: str,
                                 pa_export: str,
                                 model_name: str,
                                 trip_origin: str,
                                 year: int,
                                 p: int,
                                 m: int,
                                 seg: int,
                                 ca: int,
                                 tp_needed: List[int],
                                 tour_prop_tol: float,
                                 furness_tol: float,
                                 furness_max_iters: int,
                                 phi_lookup_folder: str,
                                 phi_type: str,
                                 aggregate_to_wday: bool,
                                 zone_translate_dir: str,
                                 generate_tour_props: bool,
                                 ) -> Tuple[str, int, float]:
    # TODO: Write _tms_seg_tour_props_internal() docs
    out_fname = du.get_dist_name(
        trip_origin=trip_origin,
        matrix_format='tms_tour_proportions',
        year=str(year),
        purpose=str(p),
        mode=str(m),
        segment=str(seg),
        car_availability=str(ca),
        suffix='.pkl'
    )

    # Load the from_home matrices
    fh_mats = dict()
    for tp in tp_needed:
        dist_name = du.get_dist_name(
            trip_origin=trip_origin,
            matrix_format='od_from',
            year=str(year),
            purpose=str(p),
            mode=str(m),
            segment=str(seg),
            car_availability=str(ca),
            tp=str(tp),
            csv=True
        )
        fh_mats[tp] = pd.read_csv(os.path.join(od_import, dist_name),
                                  index_col=0)
        fh_mats[tp].columns = fh_mats[tp].columns.astype(int)
        fh_mats[tp].index = fh_mats[tp].index.astype(int)

    # Load the to_home matrices
    th_mats = dict()
    for tp in tp_needed:
        dist_name = du.get_dist_name(
            trip_origin=trip_origin,
            matrix_format='od_to',
            year=str(year),
            purpose=str(p),
            mode=str(m),
            segment=str(seg),
            car_availability=str(ca),
            tp=str(tp),
            csv=True
        )
        th_mats[tp] = pd.read_csv(os.path.join(od_import, dist_name),
                                  index_col=0).T
        th_mats[tp].columns = th_mats[tp].columns.astype(int)
        th_mats[tp].index = th_mats[tp].index.astype(int)

    # Make sure all matrices have the same OD pairs
    n_rows, n_cols = fh_mats[list(fh_mats.keys())[0]].shape
    for mat_dict in [fh_mats, th_mats]:
        for _, mat in mat_dict.items():
            if mat.shape != (n_rows, n_cols):
                raise ValueError(
                    "At least one of the loaded matrices does not match the "
                    "others. Expected a matrix of shape (%d, %d), got %s."
                    % (n_rows, n_cols, str(mat.shape))
                )

    # Get a list of the zone names for iterating
    orig_vals = list(fh_mats[list(fh_mats.keys())[0]].index.values)
    dest_vals = list(fh_mats[list(fh_mats.keys())[0]])

    # make sure they are integers
    orig_vals = [int(x) for x in orig_vals]
    dest_vals = [int(x) for x in dest_vals]

    # Get the seed values for this purpose
    seed_values = get_tour_proportion_seed_values(
        m=m,
        p=p,
        phi_lookup_folder=phi_lookup_folder,
        phi_type=phi_type,
        aggregate_to_wday=aggregate_to_wday,
        infill=0.001,
    )

    # ## CALL INNER FUNCTION ## #
    furness_return_vals = furness_tour_proportions(
        orig_vals=orig_vals,
        dest_vals=dest_vals,
        fh_mats=fh_mats,
        th_mats=th_mats,
        seed_values=seed_values,
        tour_prop_name=out_fname,
        zone_translate_dir=zone_translate_dir,
        model_name=model_name,
        tp_needed=tp_needed,
        tour_prop_tol=tour_prop_tol,
        furness_tol=furness_tol,
        furness_max_iters=furness_max_iters,
        generate_tour_props=generate_tour_props
    )

    # Split out the return values
    model_tour_props, lad_tour_props, tfn_tour_props = furness_return_vals[:3]
    pa_out_mats, report, zero_count = furness_return_vals[3:6]

    # Normalise all of the tour proportion matrices to 1
    for agg_tour_props in [model_tour_props, lad_tour_props, tfn_tour_props]:
        for key1, inner_dict in agg_tour_props.items():
            for key2, mat in inner_dict.items():
                # Avoid warning if 0
                if mat.sum() == 0:
                    continue
                agg_tour_props[key1][key2] = mat / mat.sum()

    # ## WRITE TO DISK ## #
    # Can just be normal dicts now - keeps pickle happy
    model_tour_props = du.defaultdict_to_regular(model_tour_props)
    lad_tour_props = du.defaultdict_to_regular(lad_tour_props)
    tfn_tour_props = du.defaultdict_to_regular(tfn_tour_props)

    if generate_tour_props:
        # Save the tour proportions for this segment (model_zone level)
        print('Writing outputs to disk for %s' % out_fname)
        out_path = os.path.join(tour_proportions_export, out_fname)
        with open(out_path, 'wb') as f:
            pickle.dump(model_tour_props, f, protocol=pickle.HIGHEST_PROTOCOL)

        # Write the LAD tour proportions
        lad_out_fname = out_fname.replace('tour_proportions', 'lad_tour_proportions')
        out_path = os.path.join(tour_proportions_export, lad_out_fname)
        with open(out_path, 'wb') as f:
            pickle.dump(lad_tour_props, f, protocol=pickle.HIGHEST_PROTOCOL)

        # Write the TfN Sector tour proportions
        tfn_out_fname = out_fname.replace('tour_proportions', 'tfn_tour_proportions')
        out_path = os.path.join(tour_proportions_export, tfn_out_fname)
        with open(out_path, 'wb') as f:
            pickle.dump(tfn_tour_props, f, protocol=pickle.HIGHEST_PROTOCOL)

        # Write the error report to disk
        error_fname = out_fname.replace('tour_proportions', 'error_report')
        error_fname = error_fname.replace('.pkl', '.csv')
        out_path = os.path.join(tour_proportions_export, error_fname)
        pd.DataFrame(report).to_csv(out_path, index=False)

    # Write balanced PA to disk
    for tp, mat in pa_out_mats.items():
        dist_name = du.get_dist_name(
            trip_origin=trip_origin,
            matrix_format='pa',
            year=str(year),
            purpose=str(p),
            mode=str(m),
            segment=str(seg),
            car_availability=str(ca),
            tp=str(tp),
            csv=True
        )
        mat.to_csv(os.path.join(pa_export, dist_name))

    zero_percentage = (zero_count / float(n_rows * n_cols)) * 100
    return out_fname, zero_count, zero_percentage


def _tms_seg_tour_props(od_import: str,
                        tour_proportions_export: str,
                        zone_translate_dir: str,
                        pa_export: str,
                        model_name: str,
                        year: int = efs_consts.BASE_YEAR,
                        p_needed: List[int] = efs_consts.ALL_HB_P,
                        m_needed: List[int] = efs_consts.MODES_NEEDED,
                        soc_needed: List[int] = None,
                        ns_needed: List[int] = None,
                        ca_needed: List[int] = None,
                        tp_needed: List[int] = efs_consts.TIME_PERIODS,
                        tour_prop_tol: float = 0.5,
                        furness_tol: float = 1e-9,
                        furness_max_iters: int = 5000,
                        phi_lookup_folder: str = None,
                        phi_type: str = 'fhp',
                        aggregate_to_wday: bool = True,
                        generate_tour_props: bool = True,
                        process_count: int = consts.PROCESS_COUNT,
                        ) -> None:
    """
    TODO: Write _tms_seg_tour_props() docs
    """
    # Init
    soc_needed = [None] if soc_needed is None else soc_needed
    ns_needed = [None] if ns_needed is None else ns_needed
    ca_needed = [None] if ca_needed is None else ca_needed

    # Split into HB and NHB purposes
    hb_p_needed = list()
    nhb_p_needed = list()
    for p in p_needed:
        if p in consts.ALL_HB_P:
            hb_p_needed.append(p)
        elif p in consts.ALL_NHB_P:
            nhb_p_needed.append(p)
        else:
            raise ValueError(
                "Got purpose '%s' which is not a valid purpose."
                % str(p)
            )

    # Build our loop generator
    trip_origin = 'hb'
    loop_generator = du.segmentation_loop_generator(
        p_list=hb_p_needed,
        m_list=m_needed,
        soc_list=soc_needed,
        ns_list=ns_needed,
        ca_list=ca_needed
    )

    # ## MULTIPROCESS ## #
    unchanging_kwargs = {
        'od_import': od_import,
        'tour_proportions_export': tour_proportions_export,
        'zone_translate_dir': zone_translate_dir,
        'pa_export': pa_export,
        'model_name': model_name,
        'year': year,
        'trip_origin': trip_origin,
        'tp_needed': tp_needed,
        'tour_prop_tol': tour_prop_tol,
        'furness_tol': furness_tol,
        'furness_max_iters': furness_max_iters,
        'phi_lookup_folder': phi_lookup_folder,
        'phi_type': phi_type,
        'aggregate_to_wday': aggregate_to_wday,
        'generate_tour_props': generate_tour_props,
    }

    # Build a list of the changing arguments
    kwargs_list = list()
    for p, m, seg, ca in loop_generator:
        kwargs = unchanging_kwargs.copy()
        kwargs.update({
            'p': p,
            'm': m,
            'seg': seg,
            'ca': ca
        })
        kwargs_list.append(kwargs)

    # Multiprocess and write final matrices to disk
    zero_counts = multiprocessing.multiprocess(
        _tms_seg_tour_props_internal,
        kwargs=kwargs_list,
        process_count=process_count
    )

    # Output a log of the zero counts found
    header = ['tour_file', 'zero_count', 'percentage']
    out_name = "yr%d_tms_tour_proportions_log.csv" % year
    out_path = os.path.join(tour_proportions_export, out_name)
    du.write_csv(header, zero_counts, out_path)

    # ## COPY OVER NHB MATRICES ## #
    if pa_export is not None:
        mat_list = du.list_files(od_import)
        nhb_mats = [x for x in mat_list if du.starts_with(x, 'nhb')]

        # Filter down to nhb purposes
        ps = ['_p%s_' % x for x in nhb_p_needed]
        nhb_mats = [x for x in nhb_mats if du.is_in_string(ps, x)]

        for fname in nhb_mats:
            pa_name = fname.replace('od', 'pa')
            du.copy_and_rename(
                src=os.path.join(od_import, fname),
                dst=os.path.join(pa_export, pa_name)
            )


def _vdm_seg_tour_props_internal(od_import: str,
                                 tour_proportions_export: str,
                                 pa_export: str,
                                 model_name: str,
                                 trip_origin: str,
                                 year: int,
                                 uc: str,
                                 m: int,
                                 ca: int,
                                 tp_needed: List[int],
                                 tour_prop_tol: float,
                                 furness_tol: float,
                                 furness_max_iters: int,
                                 phi_lookup_folder: str,
                                 phi_type: str,
                                 aggregate_to_wday: bool,
                                 zone_translate_dir: str,
                                 generate_tour_props: bool,
                                 ) -> Tuple[str, int, float]:
    """
    The internals of generate_tour_proportions().
    Used to implement multiprocessing.

    Returns
    -------
    tour_proportions_fname:
        THe name of the tour proportions output file

    zero_count:
        How many tour proportion matrices are full of 0s

    zero_percentage:
        The percentage of all tour proportion matrices that are full of 0s

    """
    # Figure out the output filename
    out_fname = du.get_vdm_dist_name(
        trip_origin=trip_origin,
        matrix_format='vdm_tour_proportions',
        year=str(year),
        user_class=str(uc),
        mode=str(m),
        ca=ca,
        suffix='.pkl'
    )

    # Load the from_home matrices
    fh_mats = dict()
    for tp in tp_needed:
        dist_name = du.get_vdm_dist_name(
            trip_origin=trip_origin,
            matrix_format='od_from',
            year=str(year),
            user_class=str(uc),
            mode=str(m),
            ca=ca,
            tp=str(tp),
            csv=True
        )
        fh_mats[tp] = pd.read_csv(os.path.join(od_import, dist_name),
                                  index_col=0)
        fh_mats[tp].columns = fh_mats[tp].columns.astype(int)
        fh_mats[tp].index = fh_mats[tp].index.astype(int)

    # Load the to_home matrices
    th_mats = dict()
    for tp in tp_needed:
        dist_name = du.get_vdm_dist_name(
            trip_origin=trip_origin,
            matrix_format='od_to',
            year=str(year),
            user_class=str(uc),
            mode=str(m),
            ca=ca,
            tp=str(tp),
            csv=True
        )
        th_mats[tp] = pd.read_csv(os.path.join(od_import, dist_name),
                                  index_col=0).T
        th_mats[tp].columns = th_mats[tp].columns.astype(int)
        th_mats[tp].index = th_mats[tp].index.astype(int)

    # Make sure all matrices have the same OD pairs
    n_rows, n_cols = fh_mats[list(fh_mats.keys())[0]].shape
    for mat_dict in [fh_mats, th_mats]:
        for _, mat in mat_dict.items():
            if mat.shape != (n_rows, n_cols):
                raise ValueError(
                    "At least one of the loaded matrices does not match the "
                    "others. Expected a matrix of shape (%d, %d), got %s."
                    % (n_rows, n_cols, str(mat.shape))
                )

    # Get a list of the zone names for iterating
    orig_vals = list(fh_mats[list(fh_mats.keys())[0]].index.values)
    dest_vals = list(fh_mats[list(fh_mats.keys())[0]])

    # make sure they are integers
    orig_vals = [int(x) for x in orig_vals]
    dest_vals = [int(x) for x in dest_vals]

    # Get the seed values
    seed_values = get_vdm_tour_proportion_seed_values(
        m=m,
        uc=uc,
        phi_lookup_folder=phi_lookup_folder,
        phi_type=phi_type,
        aggregate_to_wday=aggregate_to_wday,
        infill=0.001,
    )

    # ## CALL INNER FUNCTION ## #
    furness_return_vals = furness_tour_proportions(
        orig_vals=orig_vals,
        dest_vals=dest_vals,
        fh_mats=fh_mats,
        th_mats=th_mats,
        seed_values=seed_values,
        tour_prop_name=out_fname,
        zone_translate_dir=zone_translate_dir,
        model_name=model_name,
        tp_needed=tp_needed,
        tour_prop_tol=tour_prop_tol,
        furness_tol=furness_tol,
        furness_max_iters=furness_max_iters,
        generate_tour_props=generate_tour_props
    )

    # Split out the return values
    model_tour_props, lad_tour_props, tfn_tour_props = furness_return_vals[:3]
    pa_out_mats, report, zero_count = furness_return_vals[3:6]

    # Normalise all of the tour proportion matrices to 1
    for agg_tour_props in [model_tour_props, lad_tour_props, tfn_tour_props]:
        for key1, inner_dict in agg_tour_props.items():
            for key2, mat in inner_dict.items():
                # Avoid warning if 0
                if mat.sum() == 0:
                    continue
                agg_tour_props[key1][key2] = mat / mat.sum()

    # ## WRITE TO DISK ## #
    # Can just be normal dicts now - keeps pickle happy
    model_tour_props = du.defaultdict_to_regular(model_tour_props)
    lad_tour_props = du.defaultdict_to_regular(lad_tour_props)
    tfn_tour_props = du.defaultdict_to_regular(tfn_tour_props)

    if generate_tour_props:
        # Save the tour proportions for this segment (model_zone level)
        print('Writing outputs to disk for %s' % out_fname)
        out_path = os.path.join(tour_proportions_export, out_fname)
        with open(out_path, 'wb') as f:
            pickle.dump(model_tour_props, f, protocol=pickle.HIGHEST_PROTOCOL)

        # Write the LAD tour proportions
        lad_out_fname = out_fname.replace('tour_proportions',
                                          'lad_tour_proportions')
        out_path = os.path.join(tour_proportions_export, lad_out_fname)
        with open(out_path, 'wb') as f:
            pickle.dump(lad_tour_props, f, protocol=pickle.HIGHEST_PROTOCOL)

        # Write the TfN Sector tour proportions
        tfn_out_fname = out_fname.replace('tour_proportions',
                                          'tfn_tour_proportions')
        out_path = os.path.join(tour_proportions_export, tfn_out_fname)
        with open(out_path, 'wb') as f:
            pickle.dump(tfn_tour_props, f, protocol=pickle.HIGHEST_PROTOCOL)

        # Write the error report to disk
        error_fname = out_fname.replace('tour_proportions', 'error_report')
        error_fname = error_fname.replace('.pkl', '.csv')
        out_path = os.path.join(tour_proportions_export, error_fname)
        pd.DataFrame(report).to_csv(out_path, index=False)

    # Write balanced PA to disk
    for tp, mat in pa_out_mats.items():
        dist_name = du.get_vdm_dist_name(
            trip_origin=trip_origin,
            matrix_format='pa',
            year=str(year),
            user_class=str(uc),
            mode=str(m),
            ca=ca,
            tp=str(tp),
            csv=True
        )
        mat.to_csv(os.path.join(pa_export, dist_name))

    zero_percentage = (zero_count / float(n_rows * n_cols)) * 100
    return out_fname, zero_count, zero_percentage


def _vdm_seg_tour_props(od_import: str,
                        tour_proportions_export: str,
                        zone_translate_dir: str,
                        pa_export: str,
                        model_name: str,
                        year: int = efs_consts.BASE_YEAR,
                        to_needed: List[str] = efs_consts.VDM_TRIP_ORIGINS,
                        uc_needed: List[str] = efs_consts.USER_CLASSES,
                        m_needed: List[int] = efs_consts.MODES_NEEDED,
                        ca_needed: List[int] = None,
                        tp_needed: List[int] = efs_consts.TIME_PERIODS,
                        tour_prop_tol: float = 0.5,
                        furness_tol: float = 1e-9,
                        furness_max_iters: int = 5000,
                        phi_lookup_folder: str = None,
                        phi_type: str = 'fhp',
                        aggregate_to_wday: bool = True,
                        generate_tour_props: bool = True,
                        process_count: int = consts.PROCESS_COUNT,
                        ) -> None:
    """
    TODO: Write _vdm_seg_tour_props() docs
    """
    # Init
    ca_needed = [None] if ca_needed is None else ca_needed

    # ## MULTIPROCESS ## #
    unchanging_kwargs = {
        'od_import': od_import,
        'tour_proportions_export': tour_proportions_export,
        'zone_translate_dir': zone_translate_dir,
        'pa_export': pa_export,
        'model_name': model_name,
        'year': year,
        'trip_origin': 'hb',
        'tp_needed': tp_needed,
        'tour_prop_tol': tour_prop_tol,
        'furness_tol': furness_tol,
        'furness_max_iters': furness_max_iters,
        'phi_lookup_folder': phi_lookup_folder,
        'phi_type': phi_type,
        'aggregate_to_wday': aggregate_to_wday,
        'generate_tour_props': generate_tour_props
    }

    # Build a list of the changing arguments
    kwargs_list = list()
    for uc, m, ca in product(uc_needed, m_needed, ca_needed):
        kwargs = unchanging_kwargs.copy()
        kwargs.update({
            'uc': uc,
            'm': m,
            'ca': ca
        })
        kwargs_list.append(kwargs)

    # Multiprocess and write final matrices to disk
    zero_counts = multiprocessing.multiprocess(
        _vdm_seg_tour_props_internal,
        kwargs=kwargs_list,
        process_count=process_count
    )

    # Output a log of the zero counts found
    header = ['tour_file', 'zero_count', 'percentage']
    out_name = "yr%s_vdm_tour_proportions_log.csv" % year
    out_path = os.path.join(tour_proportions_export, out_name)
    du.write_csv(header, zero_counts, out_path)

    if 'nhb' not in to_needed:
        return

    # ## COPY OVER NHB MATRICES ## #
    if pa_export is not None:
        nhb_mats = [x for x in du.list_files(od_import) if du.starts_with(x, 'nhb')]
        for fname in nhb_mats:
            pa_name = fname.replace('od', 'pa')
            du.copy_and_rename(
                src=os.path.join(od_import, fname),
                dst=os.path.join(pa_export, pa_name)
            )


def generate_tour_proportions(od_import: str,
                              tour_proportions_export: str,
                              zone_translate_dir: str,
                              pa_export: str,
                              model_name: str,
                              seg_level: str,
                              seg_params: Dict[str, Any],
                              year: int = efs_consts.BASE_YEAR,
                              tour_prop_tol: float = 0.5,
                              furness_tol: float = 1e-9,
                              furness_max_iters: int = 5000,
                              phi_lookup_folder: str = None,
                              phi_type: str = 'fhp',
                              aggregate_to_wday: bool = True,
                              generate_tour_props: bool = True,
                              process_count: int = consts.PROCESS_COUNT,
                              ) -> None:
    """
    Generates the 4x4 matrix of tour proportions for every OD pair for all
    given segmentations.

    Uses the "od_from" and "od_to" matrices in od_import to generate target
    from-home and to-home trip proportions. They are then furnessed for each
    OD pair to produce the tour factors. Tour factors are then written to disk
    as a .pkl at tour_proportions_export, in the format
    tour_proportions[O][D] = np.array. np.array is the tour proportions for
    that OD pair. .pkl files are named depending on their segmentation.
    Optionally outputs converted PA matrices.

    Parameters
    ----------
    od_import:
        Where to find the od_from and od_to matrices.

    tour_proportions_export:
        Where to write the tour proportions as a .pkl

    zone_translate_dir:
        Where to find the zone translation files from the model zoning system
        to the aggregated LAD nad TfN zoning systems.

    pa_export:
        Where to export the converted pa_matrices. If left as None,
        no pa matrices are written.

    seg_level:
        The level of segmentation of the matrices in od_import. This should
        be one of the values in efs_constants.SEG_LEVELS.

    year:
        Which year to generate the tour proportions for. Usually the base year

    p_needed:
        Which purposes to use. Usually only home based.

    m_needed:
        Which mode to use.

    soc_needed:
        Which skill levels to segment by.

    ns_needed:
        Which income levels to segment by.

    ca_needed:
        Which car_availabilities to segment by.

    tp_needed:
        Which time periods to use. Usually 1-4.

    tour_prop_tol:
        Used for reporting unbalanced from_home and to_home targets when
        generating tour proportions. If the difference between the total of
        the two vectors is greater than this value, it will be reported in
        an output report.

    furness_tol:
        What tolerance to use during the furness.
        See furness_process.doubly_constrained_furness() for more information.

    furness_max_iters:
        Max number of iterations for the furness.
        See furness_process.doubly_constrained_furness() for more information.

    phi_lookup_folder:
        The directory to find the phi lookups - these are used to generate the
        seed values for each purpose.

    phi_type:
        The type of phi lookups to use. This argument is passed directly to
        pa2od.get_time_period_splits().

    aggregate_to_wday:
        Whether to aggregate the loaded phi lookups to weekday or not. This
        argument is passed directly to pa2od.get_time_period_splits().

    process_count:
        How many processes to use during multiprocessing. Usually set to
        number_of_cpus - 1.

    Returns
    -------
    None

    """
    # TODO: Update generate_tour_proportions() docs
    # Init
    seg_level = du.validate_seg_level(seg_level)

    # Call the correct mid-level function to deal with the segmentation
    if seg_level == 'tms':
        segmentation_fn = _tms_seg_tour_props
    elif seg_level == 'vdm':
        segmentation_fn = _vdm_seg_tour_props
    else:
        raise NotImplementedError(
            "'%s' is a valid segmentation level, however, we do not have a "
            "mid-level function to deal with it at the moment."
            % seg_level
        )

    segmentation_fn(
        od_import=od_import,
        tour_proportions_export=tour_proportions_export,
        zone_translate_dir=zone_translate_dir,
        pa_export=pa_export,
        model_name=model_name,
        year=year,
        tour_prop_tol=tour_prop_tol,
        furness_tol=furness_tol,
        furness_max_iters=furness_max_iters,
        phi_lookup_folder=phi_lookup_folder,
        phi_type=phi_type,
        aggregate_to_wday=aggregate_to_wday,
        generate_tour_props=generate_tour_props,
        process_count=process_count,
        **seg_params
    )


def build_norms_vdm_compile_params(import_dir: str,
                                   export_dir: str,
                                   matrix_format: str,
                                   segmentation_aggregation: nd.SegmentAggregationDict,
                                   years_needed: Iterable[int],
                                   m_needed: List[int],
                                   tp_needed: Iterable[int] = None,
                                   output_headers: List[str] = None,
                                   output_format: str = 'wide',
                                   params_suffix: str = None,
                                   csv_out: bool = True,
                                   compress_out: bool = False,
                                   ) -> List[str]:
    # TODO: Write build_norms_vdm_compile_params() docs
    # Error checking
    if len(m_needed) > 1:
        raise ValueError("Matrix compilation can only handle one mode at a "
                         "time. Received %d modes" % len(m_needed))
    mode = m_needed[0]

    # Init
    tp_needed = [None] if tp_needed is None else tp_needed
    all_matrices = du.list_files(import_dir)

    if output_headers is None:
        output_headers = ['distribution_name', 'compilation', 'format']

    # Generate a different compilation dict for each year
    out_paths = list()
    for year in years_needed:
        out_lines = list()

        # Build the iterator
        iterator = itertools.product(
            segmentation_aggregation.items(),
            tp_needed
        )

        # Find all the mats to aggregate into vdm_mat
        for (vdm_mat_name, seg_dict), tp in iterator:
            # Init
            compile_mats = all_matrices.copy()
            purposes = consts.USER_CLASS_PURPOSES[seg_dict['uc']]

            # ## FILTER DOWN TO USER CLASS ## #
            # include _ before and after to avoid clashes
            ps = ['_p' + str(x) + '_' for x in purposes]
            mode_str = '_m' + str(mode) + '_'
            year_str = '_yr' + str(year) + '_'

            # Narrow down to matrices for this compilation
            compile_mats = [x for x in compile_mats if year_str in x]
            compile_mats = [x for x in compile_mats if du.is_in_string(ps, x)]
            compile_mats = [x for x in compile_mats if mode_str in x]

            # Filter by time period if needed
            if tp is not None:
                tp_str = '_tp' + str(tp)
                compile_mats = [x for x in compile_mats if tp_str in x]

            # ## FILTER DOWN TO SUB USER CLASS ## #
            # We're keeping the mats which contain any item in the list
            filtered = list()
            for to in seg_dict['to']:
                filtered += [x for x in compile_mats if du.starts_with(x, to)]
            compile_mats = filtered.copy()

            filtered = list()
            for ca in seg_dict['ca']:
                ca_str = '_ca%s' % str(ca)
                filtered += [x for x in compile_mats if ca_str in x]
            compile_mats = filtered.copy()

            # ## BUILD THE COMPILATION PARAMS ## #
            # Build the final output name
            compiled_mat_name = du.get_compiled_matrix_name(
                matrix_format,
                seg_dict['uc'],
                str(year),
                trip_origin=None,
                mode=str(mode),
                ca=None,
                tp=str(tp),
                suffix='_%s' % vdm_mat_name,
                csv=csv_out,
                compress=compress_out,
            )

            # Add lines to output
            for mat_name in compile_mats:
                line_parts = (mat_name, compiled_mat_name, output_format)
                out_lines.append(line_parts)

        # Write outputs for this year
        output_fname = du.get_compile_params_name(
            matrix_format=matrix_format,
            year=str(year),
            suffix=params_suffix,
        )
        out_path = os.path.join(export_dir, output_fname)
        du.write_csv(output_headers, out_lines, out_path)
        out_paths.append(out_path)

    return out_paths


def build_norms_compile_params(import_dir: str,
                               export_dir: str,
                               matrix_format: str,
                               years_needed: Iterable[int],
                               m_needed: List[int] = efs_consts.MODES_NEEDED,
                               tp_needed: Iterable[int] = None,
                               output_headers: List[str] = None,
                               output_format: str = 'wide',
                               output_fname: str = None
                               ) -> List[str]:
    # TODO: Write build_norms_compile_params() docs
    # Error checking
    if len(m_needed) > 1:
        raise ValueError("Matrix compilation can only handle one mode at a "
                         "time. Received %d modes" % len(m_needed))
    mode = m_needed[0]

    # Init
    tp_needed = [None] if tp_needed is None else tp_needed
    all_od_matrices = du.list_files(import_dir)
    out_paths = list()

    if output_headers is None:
        output_headers = ['distribution_name', 'compilation', 'format']

    for year in years_needed:
        out_lines = list()

        # Build the iterator
        iterator = itertools.product(
            efs_consts.USER_CLASS_PURPOSES.items(),
            tp_needed
        )

        for (user_class, purposes), tp in iterator:
            for sub_uc, seg_dict in efs_consts.NORMS_SUB_USER_CLASS_SEG.items():
                # Init
                compile_mats = all_od_matrices.copy()

                # ## FILTER DOWN TO USER CLASS ## #
                # include _ before and after to avoid clashes
                ps = ['_p' + str(x) + '_' for x in purposes]
                mode_str = '_m' + str(mode) + '_'
                year_str = '_yr' + str(year) + '_'

                # Narrow down to matrices for this compilation
                compile_mats = [x for x in compile_mats if year_str in x]
                compile_mats = [x for x in compile_mats if du.is_in_string(ps, x)]
                compile_mats = [x for x in compile_mats if mode_str in x]

                # Filter by time period if needed
                if tp is not None:
                    tp_str = '_tp' + str(tp)
                    compile_mats = [x for x in compile_mats if tp_str in x]

                # ## FILTER DOWN TO SUB USER CLASS ## #
                # We're keeping the mats which contain any item in the list
                filtered = list()
                for to in seg_dict['to']:
                    filtered += [x for x in compile_mats if du.starts_with(x, to)]
                compile_mats = filtered.copy()

                filtered = list()
                for ca in seg_dict['ca']:
                    ca_str = '_ca%s' % str(ca)
                    filtered += [x for x in compile_mats if ca_str in x]
                compile_mats = filtered.copy()

                filtered = list()
                # Split into trip origins, we can only do this for hb mats
                hb_mats = [x for x in compile_mats if du.starts_with(x, 'hb')]
                nhb_mats = [x for x in compile_mats if du.starts_with(x, 'nhb')]
                for od_ft in seg_dict['od_ft']:
                    # Filter to just the from/to we need
                    od_ft_str = "_%s" % od_ft
                    filtered += [x for x in hb_mats if od_ft_str in x]
                # Stick everything back together
                compile_mats = filtered.copy() + nhb_mats

                # ## BUILD THE COMPILATION PARAMS ## #
                # Build the final output name
                compiled_mat_name = du.get_compiled_matrix_name(
                    matrix_format,
                    user_class,
                    str(year),
                    trip_origin=None,
                    mode=str(mode),
                    ca=None,
                    tp=str(tp),
                    suffix='_%s' % sub_uc,
                    csv=True
                )

                # Add lines to output
                for mat_name in compile_mats:
                    line_parts = (mat_name, compiled_mat_name, output_format)
                    out_lines.append(line_parts)

        # Write outputs for this year
        if output_fname is None:
            output_fname = du.get_compile_params_name(matrix_format, str(year))
        out_path = os.path.join(export_dir, output_fname)
        du.write_csv(output_headers, out_lines, out_path)
        out_paths.append(out_path)

    return out_paths


def build_compile_params(import_dir: str,
                         export_dir: str,
                         matrix_format: str,
                         years_needed: Iterable[int],
                         m_needed: List[int] = efs_consts.MODES_NEEDED,
                         ca_needed: Iterable[int] = None,
                         tp_needed: Iterable[int] = None,
                         split_hb_nhb: bool = False,
                         split_od_from_to: bool = False,
                         output_headers: List[str] = None,
                         output_format: str = 'wide',
                         output_fname: str = None
                         ) -> List[str]:

    """
    Create a compile_params file to be used with compile_od().
    In the future this should also work with compile_pa().

    Parameters
    ----------
    import_dir:
        Directory containing all of the matrices to be compiled.

    export_dir:
        Directory to output the compile parameters.

    matrix_format:
        Format of the input matrices. Usually 'pa' or 'od'.

    years_needed:
        Which years compile parameters should be generated for.

    m_needed:
        Which mode compile parameters should be generated for.

    ca_needed:
        Which car availabilities compile parameters should be generated for.
        If None, car availabilities are not used

    tp_needed:
        Which time periods compile parameters should be generated for.

    split_hb_nhb:
        Whether the home based and non-home based matrices should be compiled
        together or not. If True, separate hb and nhb compiled matrices are
        created.

    split_od_from_to:
        Whether the od_from and od_to matrices should be compiled together or
        not. If True, separate od_from and od_to compiled matrices are created.

    output_headers:
        Optional. Use if custom output headers are needed. by default the
        following headers are used:
        ['distribution_name', 'compilation', 'format']

    output_format:
        What format the compiled matrices should be output as. Usually either
        'wide' or 'long'.

    output_fname:
        The name to give to the output file. If left as None,
        du.get_compile_params_name(matrix_format, year) is used to generate
        the output name.

    Returns
    -------
    compile_params_path:
        The path to the compile parameters produced
    """
    # Error checking
    if len(m_needed) > 1:
        raise ValueError("Matrix compilation can only handle one mode at a "
                         "time. Received %d modes" % len(m_needed))
    mode = m_needed[0]

    if split_od_from_to and matrix_format != 'od':
        raise ValueError("Can only split od_from and od_to matrices if the "
                         "matrix format is 'od'.")

    # Init
    ca_needed = [None] if ca_needed is None else ca_needed
    tp_needed = [None] if tp_needed is None else tp_needed
    to_needed = [None] if not split_hb_nhb else ['hb', 'nhb']
    od_from_to = [None] if not split_od_from_to else ['od_from', 'od_to']
    all_od_matrices = du.list_files(import_dir)
    out_paths = list()

    if output_headers is None:
        output_headers = ['distribution_name', 'compilation', 'format']

    for year in years_needed:
        out_lines = list()
        for user_class, purposes in efs_consts.USER_CLASS_PURPOSES.items():
            for ca, tp, to, od_ft in product(ca_needed, tp_needed, to_needed, od_from_to):
                # Init
                compile_mats = all_od_matrices.copy()

                # include _ before and after to avoid clashes
                ps = ['_p' + str(x) + '_' for x in purposes]
                mode_str = '_m' + str(mode) + '_'
                year_str = '_yr' + str(year) + '_'

                # Narrow down to matrices for this compilation
                compile_mats = [x for x in compile_mats if year_str in x]
                compile_mats = [x for x in compile_mats if du.is_in_string(ps, x)]
                compile_mats = [x for x in compile_mats if mode_str in x]

                # Narrow down further if we're using ca
                if ca is not None:
                    ca_str = '_ca' + str(ca) + '_'
                    compile_mats = [x for x in compile_mats if ca_str in x]

                # Narrow down again if we're using tp
                if tp is not None:
                    tp_str = '_tp' + str(tp)
                    compile_mats = [x for x in compile_mats if tp_str in x]

                # Narrow down again if we're using hb/nhb separation
                if to is not None:
                    compile_mats = [x for x in compile_mats if du.starts_with(x, to)]

                # Narrow down again if we're using od_from/od_to separation
                # From/To splits are a bit more complicated :(
                if od_ft is not None:
                    # Don't split for nhb trips
                    if to == 'nhb':
                        matrix_format = 'od'

                        # Avoid repeats by skipping od_from
                        if od_ft == 'od_from':
                            continue

                    else:
                        # If we get here, it is safe to filter for hb trips
                        od_ft_str = '_' + str(od_ft) + '_'
                        compile_mats = [x for x in compile_mats if od_ft_str in x]
                        matrix_format = str(od_ft)

                # Build the final output name
                compiled_mat_name = du.get_compiled_matrix_name(
                    matrix_format,
                    user_class,
                    str(year),
                    trip_origin=to,
                    mode=str(mode),
                    ca=ca,
                    tp=str(tp),
                    csv=True
                )

                # Add lines to output
                for mat_name in compile_mats:
                    line_parts = (mat_name, compiled_mat_name, output_format)
                    out_lines.append(line_parts)

        # Write outputs for this year
        if output_fname is None:
            output_fname = du.get_compile_params_name(matrix_format, str(year))
        out_path = os.path.join(export_dir, output_fname)
        du.write_csv(output_headers, out_lines, out_path)
        out_paths.append(out_path)

    return out_paths


def build_24hr_vdm_mats(import_dir: str,
                        export_dir: str,
                        matrix_format: str,
                        to_needed: str,
                        years_needed: List[str],
                        uc_needed: List[str] = efs_consts.USER_CLASSES,
                        m_needed: List[int] = efs_consts.MODES_NEEDED,
                        ca_needed: List[int] = None,
                        tp_needed: List[int] = efs_consts.TIME_PERIODS,
                        split_factors_path: str = None,
                        ) -> None:
    # TODO: Write build_24hr_vdm_mats() docs
    # Init
    ca_needed = [None] if ca_needed is None else ca_needed

    # Go through all segmentations, for all years
    for year in years_needed:
        loop_generator = du.vdm_segment_loop_generator(
            to_list=to_needed,
            uc_list=uc_needed,
            m_list=m_needed,
            ca_list=ca_needed
        )

        for to, uc, m, ca in loop_generator:
            # Figure out output name to tell user
            output_dist_name = du.get_vdm_dist_name(
                trip_origin=to,
                matrix_format=matrix_format,
                year=str(year),
                user_class=str(uc),
                mode=str(m),
                ca=ca,
                csv=True
            )
            print("Generating output matrix %s..." % output_dist_name)

            # Read in all time period matrices
            tp_mats = list()
            for tp in tp_needed:
                dist_name = du.get_vdm_dist_name(
                    trip_origin=to,
                    matrix_format=matrix_format,
                    year=str(year),
                    user_class=str(uc),
                    mode=str(m),
                    ca=ca,
                    tp=str(tp),
                    csv=True
                )
                dist_path = os.path.join(import_dir, dist_name)
                tp_mats.append(pd.read_csv(dist_path, index_col=0))

            # Check all the input matrices have the same columns and index
            col_ref = tp_mats[0].columns
            idx_ref = tp_mats[0].index
            for i, mat in enumerate(tp_mats):
                if len(mat.columns.difference(col_ref)) > 0:
                    raise ValueError(
                        "tp matrix %s columns do not match the "
                        "others." % str(tp_needed[i]))

                if len(mat.index.difference(idx_ref)) > 0:
                    raise ValueError(
                        "tp matrix %s index does not match the "
                        "others." % str(tp_needed[i]))

            # Combine all matrices together
            full_mat = functools.reduce(lambda x, y: x.add(y, fill_value=0), tp_mats)

            # Output to file
            full_mat.to_csv(os.path.join(export_dir, output_dist_name))

            # Only Calculate the splitting factors if we need to
            if split_factors_path is None:
                continue

            # TODO: Move into output_converter
            # ## SPLITTING FACTORS ## #
            # Init
            splitting_factors = defaultdict(list)

            # Make sure rows and columns are ints
            full_mat.columns = full_mat.columns.astype(int)
            full_mat.index = full_mat.index.astype(int)

            orig_vals = [int(x) for x in tp_mats[0].index.values]
            dest_vals = [int(x) for x in list(tp_mats[0])]
            desc = 'Generating splitting factors'
            for tp, tp_mat in enumerate(tqdm(tp_mats, desc=desc), 1):
                # Make sure rows and columns are ints
                tp_mat.columns = tp_mat.columns.astype(int)
                tp_mat.index = tp_mat.index.astype(int)

                for orig, dest in product(orig_vals, dest_vals):
                    if full_mat.loc[orig, dest] == 0:
                        tp_split = 0.0
                    else:
                        tp_split = tp_mat.loc[orig, dest] / full_mat.loc[orig, dest]

                    splitting_factors['Origin'].append(orig)
                    splitting_factors['Destination'].append(dest)
                    splitting_factors['TimePeriod'].append(tp)
                    splitting_factors['Factor'].append(tp_split)

            # Write to disk
            out_name = output_dist_name.replace('od', 'split_factors')
            out_path = os.path.join(split_factors_path, out_name)
            pd.DataFrame(splitting_factors).to_csv(out_path, index=False)


def build_24hr_mats(import_dir: str,
                    export_dir: str,
                    matrix_format: str,
                    year_needed: List[str],
                    p_needed: List[int],
                    m_needed: List[int],
                    soc_needed: List[int] = None,
                    ns_needed: List[int] = None,
                    ca_needed: List[int] = None,
                    tp_needed: List[int] = efs_consts.TIME_PERIODS,
                    splitting_factors_export: nd.PathLike = None,
                    ) -> None:
    """
    Compiles time period split matrices int import_dir into 24hr Matrices,
    saving them back to export dir

    Parameters
    ----------
    import_dir:
        Directory to find the time period split matrices.

    export_dir:
        Directory to store the created 24hr matrices.

    matrix_format:
        Format of the matrices to convert. Usually either 'pa' or 'od'.

    year_needed:
        Which year of matrices in import_dir to convert.

    p_needed:
        Which purposes of matrices in import_dir to convert.

    m_needed:
        Which modes of matrices in import_dir to convert.

    soc_needed:
        Which skill levels of matrices in import_dir to convert. If left as
        None, this segmentation is ignored.

    ns_needed:
        Which income levels of matrices in import_dir to convert. If left as
        None, this segmentation is ignored.

    ca_needed:
        Which car availabilities matrices in import_dir to convert. If left as
        None, this segmentation is ignored.

    tp_needed:
        Which time period matrices in import_dir to combine to get to
        24hr matrices.

    splitting_factors_export:
        A path to a file to write the time period splitting factors to get
        back to the tp matrices produced here. If left as None, no spltting
        factors are generated.

    Returns
    -------
    None
    """
    # Init
    soc_needed = [None] if soc_needed is None else soc_needed
    ns_needed = [None] if ns_needed is None else ns_needed
    ca_needed = [None] if ca_needed is None else ca_needed

    # Need to get the size of the output matrices
    check_to = 'hb' if p_needed[0] in consts.ALL_HB_P else 'nhb'
    check_mat_name = du.get_dist_name(
        trip_origin=check_to,
        matrix_format=matrix_format,
        year=str(year_needed),
        purpose=str(p_needed[0]),
        mode=str(m_needed[0]),
        segment=str(soc_needed[0]),
        car_availability=str(ca_needed[0]),
        tp=str(tp_needed[0]),
        csv=True
    )
    check_mat = file_ops.read_df(os.path.join(import_dir, check_mat_name), index_col=0)
    n_rows = len(check_mat.index)
    n_cols = len(check_mat.columns)

    # Define the default value for the nested defaultdict
    def empty_factors():
        return np.zeros(n_rows, n_cols)

    # Use function to initialise defaultdict
    decompile_factors = defaultdict(lambda: defaultdict(empty_factors))

    loop_generator = du.segmentation_loop_generator(
        p_list=p_needed,
        m_list=m_needed,
        soc_list=soc_needed,
        ns_list=ns_needed,
        ca_list=ca_needed
    )

    for p, m, seg, ca in loop_generator:
        # Figure out trip origin
        if p in efs_consts.ALL_HB_P:
            trip_origin = 'hb'
        elif p in efs_consts.ALL_NHB_P:
            trip_origin = 'nhb'
        else:
            raise ValueError("'%s' is not a valid purpose. Don't know if it "
                             "is home based or non-home based.")

        # Figure out output name to tell user
        output_dist_name = du.get_dist_name(
            trip_origin=trip_origin,
            matrix_format=matrix_format,
            year=str(year_needed),
            purpose=str(p),
            mode=str(m),
            segment=str(seg),
            car_availability=str(ca),
            csv=True
        )
        print("Generating output matrix %s..." % output_dist_name)

        # Read in all time period matrices
        tp_mats = list()
        tp_mat_names = list()
        for tp in tp_needed:
            dist_name = du.get_dist_name(
                trip_origin=trip_origin,
                matrix_format=matrix_format,
                year=str(year_needed),
                purpose=str(p),
                mode=str(m),
                segment=str(seg),
                car_availability=str(ca),
                tp=str(tp),
                csv=True
            )
            dist_path = os.path.join(import_dir, dist_name)
            tp_mats.append(pd.read_csv(dist_path, index_col=0))
            tp_mat_names.append(dist_name)

        # Check all the input matrices have the same columns and index
        col_ref = tp_mats[0].columns
        idx_ref = tp_mats[0].index
        for i, mat in enumerate(tp_mats):
            if len(mat.columns.difference(col_ref)) > 0:
                raise ValueError("tp matrix %s columns do not match the "
                                 "others." % str(tp_needed[i]))

            if len(mat.index.difference(idx_ref)) > 0:
                raise ValueError("tp matrix %s index does not match the "
                                 "others." % str(tp_needed[i]))

        # Combine all matrices together
        full_mat = functools.reduce(lambda x, y: x.add(y, fill_value=0), tp_mats)

        # Output to file
        full_mat.to_csv(os.path.join(export_dir, output_dist_name))

        if not splitting_factors_export:
            continue

        # ## CALCULATE THE DECOMPILE FACTORS ## #
        for part_mat, mat_name in zip(tp_mats, tp_mat_names):
            # Avoid divide by zero
            full_mat = np.where(full_mat == 0, 0.0001, full_mat)
            decompile_factors[output_dist_name][mat_name] = part_mat / full_mat

    # Write factors to disk if we made them
    if splitting_factors_export:
        print('Writing tp splitting factors to disk - might take a while...')
        decompile_factors = du.defaultdict_to_regular(decompile_factors)
        return compress.write_out(decompile_factors, splitting_factors_export)


def match_distribution_params(candidate_dist_params: Dict[Any, Dict[str, int]],
                              in_dist_params: Dict[str, int],
                              match_seg_params: List[str],
                              ) -> List[Any]:
    """
    Tries to match the distribution parameters of dict_a and dict_b.

    Parameters
    ----------
    candidate_dist_params:
        A dictionary of candidates to match to dist_params. The keys should 
        be the values to return if the value matches dist_params.
    
    in_dist_params:
        A dictionary of distribution parameters to try and match to.
        THe keys are segmentation names, the values thier values.
    
    match_seg_params:
        The segmentation parameters (keys of in_dist_params) that need to match
        in the candidate_dist_params to be called a match

    Returns
    -------
    matching_keys:
        Returns a list of the keys in candidate_dist_params where the 
        distribution parameters match to dist_params on match_seg_params.

    """
    # Init
    candidate_factor_keys = list()

    # Check each candidate
    for factor_key, dist_params in candidate_dist_params.items():
        matching_keys = True

        # Check the keys that need to match
        for seg_key in match_seg_params:
            # If no match, we can exit early
            if dist_params[seg_key] != in_dist_params[seg_key]:
                matching_keys = False
                break
        if matching_keys:
            candidate_factor_keys.append(factor_key)
            
    return candidate_factor_keys


def _nhb_tp_split_via_factors_internal(import_dir,
                                       export_dir,
                                       mat_24hr_fname,
                                       tp_dict,
                                       trip_origin,
                                       export_matrix_format,
                                       compress_out,
                                       ):
    print("Splitting %s..." % mat_24hr_fname)
    # Read in the matrix
    mat_path = os.path.join(import_dir, mat_24hr_fname)
    mat_24hr = file_ops.read_df(mat_path, index_col=0, find_similar=True)

    # Apply the splitting factors and write out
    for tp, factors in tp_dict.items():
        tp_mat = mat_24hr * factors

        # Figure out the output_fname
        in_params = du.fname_to_calib_params(mat_24hr_fname)
        in_params['tp'] = tp
        tp_mat_fname = du.calib_params_to_dist_name(
            trip_origin=trip_origin,
            matrix_format=export_matrix_format,
            calib_params=in_params,
            csv=(not compress_out),
            compressed=compress_out,
        )
        out_path = os.path.join(export_dir, tp_mat_fname)
        file_ops.write_df(tp_mat, out_path)


def nhb_tp_split_via_factors(import_dir: nd.PathLike,
                             export_dir: nd.PathLike,
                             import_matrix_format: str,
                             export_matrix_format: str,
                             tour_proportions_dir: nd.PathLike,
                             model_name: str,
                             years_needed: List[str],
                             p_needed: List[int],
                             m_needed: List[int],
                             soc_needed: List[int] = None,
                             ns_needed: List[int] = None,
                             ca_needed: List[int] = None,
                             process_count: int = consts.PROCESS_COUNT,
                             compress_out: bool = False,
                             verbose: bool = True,
                             ) -> None:
    # TODO(BT): Write nhb_tp_split_via_factors() docs
    # Init
    trip_origin = 'nhb'

    # Make sure we only have NHB purposes
    for p in p_needed:
        if p not in consts.ALL_NHB_P:
            raise ValueError(
                "Can only run nhb_tp_split_via_factors() on non-home based "
                "purposes only. Got purpose %s" % p
            )

    # Read in the splitting factors
    du.print_w_toggle("Reading in the splitting factors...", echo=verbose)
    fname = consts.POSTME_TP_SPLIT_FACTORS_FNAME
    factor_path = os.path.join(tour_proportions_dir, fname)
    splitting_factors = file_ops.read_pickle(factor_path, find_similar=True)

    # Figure out the level of segmentation we are working at
    check_key = list(splitting_factors.keys())[0]
    split_factor_seg_keys = list(du.fname_to_calib_params(check_key).keys())

    # Break the splitting factors down into distribution params
    du.print_w_toggle("Checking the splitting factors...", echo=verbose)
    factor_params = dict()
    for key in splitting_factors.keys():
        dist_params = du.fname_to_calib_params(key)

        # Make sure it's the same segmentation
        if list(dist_params.keys()) != split_factor_seg_keys:
            raise nd.NormitsDemandError(
                "The segmentation of all the read in splitting factors does "
                "not match. Expected '%s'\nGot '%s' from %s"
                % (split_factor_seg_keys, list(dist_params.keys()), key)
            )

        factor_params[key] = dist_params

    # Remove the year key, as we are year independent
    split_factor_seg_keys = du.list_safe_remove(split_factor_seg_keys, ['yr'])

    # Split year by year
    for year in years_needed:
        matrix_to_split_factors = dict()

        # ## BUILD DICTIONARY OF MATRICES TO TP SPLITTING FACTORS ## #
        # Build the loop generator
        loop_generator = du.cp_segmentation_loop_generator(
            p_list=p_needed,
            m_list=m_needed,
            soc_list=soc_needed,
            ns_list=ns_needed,
            ca_list=ca_needed
        )

        # Find the splitting factors that are best for each matrix
        for in_dist_params in loop_generator:
            in_dist_params['yr'] = year

            # Figure out input matrix name
            input_dist_name = du.calib_params_to_dist_name(
                trip_origin=trip_origin,
                matrix_format=import_matrix_format,
                calib_params=in_dist_params,
                csv=True,
            )

            # Find the best match from the splitting factors
            candidate_factor_keys = match_distribution_params(
                candidate_dist_params=factor_params,
                in_dist_params=in_dist_params,
                match_seg_params=split_factor_seg_keys,
            )

            # If we have more than 1 candidate, we have a problem
            if len(candidate_factor_keys) > 1:
                raise nd.NormitsDemandError(
                    "More than one candidate splitting factor found when "
                    "trying to split %s. Found candidate splitting factors "
                    "from: %s"
                    % (input_dist_name, candidate_factor_keys)
                )
            factor_key = candidate_factor_keys[0]

            # Build a dictionary of time periods to splitting factors
            tp_dict = dict()
            for tp_mat_name, tp_factors in splitting_factors[factor_key].items():
                tp = du.fname_to_calib_params(tp_mat_name)['tp']
                tp_dict[tp] = tp_factors

            # Finally, assign splitting factors to matrix
            matrix_to_split_factors[input_dist_name] = tp_dict

        # ## APPLY SPLITTING FACTORS, WRITE TO DISK ## #
        unchanging_kwargs = {
            'import_dir': import_dir,
            'export_dir': export_dir,
            'trip_origin': trip_origin,
            'export_matrix_format': export_matrix_format,
            'compress_out': compress_out,
        }

        kwarg_list = list()
        for mat_24hr_fname, tp_dict in matrix_to_split_factors.items():
            kwargs = unchanging_kwargs.copy()
            kwargs['mat_24hr_fname'] = mat_24hr_fname
            kwargs['tp_dict'] = tp_dict
            kwarg_list.append(kwargs)

        multiprocessing.multiprocess(
            fn=_nhb_tp_split_via_factors_internal,
            kwargs=kwarg_list,
            process_count=process_count,
        )


def copy_nhb_matrices(import_dir: str,
                      export_dir: str,
                      replace_pa_with_od: bool = False,
                      replace_od_with_pa: bool = False,
                      ) -> None:
    """
    Copies NHB matrices from import dir to export dir.

    Optionally replaces the pa in the matrix names with od, or the od in
    matrix names in pa.

    Parameters
    ----------
    import_dir:
        Path to the directory where the nhb matrices to copy exist.
    
    export_dir:
        Path to the directory to copy the nhb matrices to.
    
    replace_pa_with_od:
        Whether to replace the '_pa_' in the matrix names with '_od_'.

    replace_od_with_pa:
        Whether to replace the '_od_' in the matrix names with '_pa_'.

    Returns
    -------
    None
    """
    # Find the .csv nhb mats
    mats = du.list_files(import_dir)
    mats = [x for x in mats if '.csv' in x]
    nhb_mats = [x for x in mats if du.starts_with(x, 'nhb')]

    # Copy them over without a rename
    for mat_fname in nhb_mats:
        # Deal with the simple case
        if not replace_pa_with_od and not replace_od_with_pa:
            out_mat_fname = mat_fname

        # Try to rename if needed
        elif replace_pa_with_od:
            if '_pa_' not in mat_fname:
                raise ValueError(
                    "Cannot find '_pa_' in '%s' to replace." % mat_fname
                )
            out_mat_fname = mat_fname.replace('_pa_', '_od_')

        elif replace_od_with_pa:
            if '_od_' not in mat_fname:
                raise ValueError(
                    "Cannot find '_od_' in '%s' to replace." % mat_fname
                )
            out_mat_fname = mat_fname.replace('_od_', '_pa_')
        else:
            raise ValueError(
                "This shouldn't happen! Somehow replace_od_with_pa and "
                "replace_pa_with_od are set and not set?!"
            )

        # Copy over and rename
        du.copy_and_rename(
            src=os.path.join(import_dir, mat_fname),
            dst=os.path.join(export_dir, out_mat_fname),
        )
        

def compile_matrices(mat_import: str,
                     mat_export: str,
                     compile_params_path: str,
                     factor_pickle_path: str = None,
                     round_dp: int = efs_consts.DEFAULT_ROUNDING,
                     factors_fname: str = 'od_compilation_factors.pickle',
                     avoid_zero_splits: bool = False,
                     ) -> nd.PathLike:
    """
    Compiles the matrices in mat_import, writes to mat_export

    Parameters
    ----------
    mat_import:
        Path to the directory containing the matrices to compile

    mat_export:
        Path to the directory to output the compiled matrices

    compile_params_path:
        Path to the compile params, as produced by build_compile_params()

    round_dp:
            The number of decimal places to round the output values to.
            Uses efs_consts.DEFAULT_ROUNDING by default.

    factor_pickle_path:
        Where to export the decompile factors. This should be a path to a
        directory, not including the filename. If left as None, mat_export
        will be used in place.

    factors_fname:
        The filename to give to the exported decompile factors when writing to
        disk

    avoid_zero_splits:
        If set to True, then no zero splits will appear in the splitting
        factors. Where there would have been zero splits, this will be
        replaced with even splits across inputs.

    Returns
    -------
    None
    """
    # TODO: Add in some Audit checks and return the report
    if not os.path.isdir(mat_import):
        raise IOError("Matrix import path '%s' does not exist." % mat_import)

    if not os.path.isdir(mat_export):
        raise IOError("Matrix export path '%s' does not exist." % mat_export)

    if factor_pickle_path is not None:
        if pathlib.Path(factor_pickle_path).suffix == '':
            print(
                "WARNING: No filename was given for the pickle factors. "
                "Defaulting to od_compilation_factors.pickle, but this is "
                "deprecated and will be removed in future!"
            )
            factor_pickle_path = os.path.join(factor_pickle_path, factors_fname)

    # Init
    compile_params = pd.read_csv(compile_params_path)
    compiled_names = compile_params['compilation'].unique()

    # Need to get the size of the output matrices
    check_mat_name = compile_params.loc[0, 'distribution_name']
    check_mat = file_ops.read_df(os.path.join(mat_import, check_mat_name), index_col=0)
    n_rows = len(check_mat.index)
    n_cols = len(check_mat.columns)

    # Define the default value for the nested defaultdict
    def empty_factors():
        return np.zeros(n_rows, n_cols)

    # Use function to initialise defaultdict
    decompile_factors = defaultdict(lambda: defaultdict(empty_factors))

    desc = 'Compiling Matrices'
    for comp_name in tqdm(compiled_names, desc=desc):
        # ## COMPILE THE MATRICES ## #
        # Get the input matrices
        mask = (compile_params['compilation'] == comp_name)
        subset = compile_params[mask].copy()
        input_mat_names = subset['distribution_name'].unique()

        # Read in all the matrices
        in_mats = list()
        for mat_name in input_mat_names:
            in_path = os.path.join(mat_import, mat_name)
            in_mats.append(file_ops.read_df(in_path, index_col=0))

        # Combine all matrices together
        full_mat = functools.reduce(operator.add, in_mats)

        # Output to file
        output_path = os.path.join(mat_export, comp_name)
        full_mat = full_mat.round(decimals=round_dp)
        file_ops.write_df(full_mat, output_path)

        # Go to the next iteration if we don't need the factors
        if factor_pickle_path is None:
            continue

        # ## CALCULATE THE DECOMPILE FACTORS ## #
        # Infill all zeroes with a small number - ensures no 0 splits
        if avoid_zero_splits:
            in_mats = [x.where(x != 0, 1e-8) for x in in_mats]
            full_mat = functools.reduce(operator.add, in_mats)

        for part_mat, mat_name in zip(in_mats, input_mat_names):
            # Avoid divide by zero
            full_mat = np.where(full_mat == 0, 0.0001, full_mat)
            decompile_factors[comp_name][mat_name] = part_mat / full_mat

    # Write factors to disk if we made them
    if factor_pickle_path is not None:
        print('Writing decompile factors to disk - might take a while...')
        decompile_factors = du.defaultdict_to_regular(decompile_factors)
        return compress.write_out(decompile_factors, factor_pickle_path)


def load_matrix_from_disk(mat_import_dir: pathlib.Path,
                          segment_dict: Dict[str, Any],
                          completed_segments: List[Dict[str, Any]] = None,
                          ) -> Tuple[pd.DataFrame, List[Dict[str, Any]]]:
    """
    Returns a full OD or PA matrix loaded from disk

    Parameters
    ----------
    mat_import_dir:
        The path to a directory containing the pa or od matrices.

    segment_dict:
        A segment dictionary where the keys are segmentation types, and the
        values are segmentation values. du.fname_to_calib_params() returns
        a version of a segment_dict

    completed_segments:
        A list of segment_dicts without 'matrix_format' keys. This is used
        to check whether a segment has already been loaded in. Useful for
        making sure we don't load in od_to and od_from as two separate
        od matrices.
        NOTE: This argument is not used or needed if only loading PA or
        OD matrices

    Returns
    -------
    matrix:
        The loaded matrix in a pandas dataframe.

    completed_segments:
        An updated version of the completed_segments passed in. If left as
        None, then this will return an empty list intead. This return can be
        safely ignored if only loading PA or OD matrices
    """
    # Init
    trip_origin = checks.validate_trip_origin(segment_dict['trip_origin'])
    matrix_format = checks.validate_matrix_format(segment_dict['matrix_format'])

    completed_segments = list() if completed_segments is None else completed_segments

    # Simple case - we have full PA or OD matrix. Read in and return
    if segment_dict['matrix_format'] in ['pa', 'od']:
        mat_fname = du.calib_params_to_dist_name(
            trip_origin=trip_origin,
            matrix_format=matrix_format,
            calib_params=segment_dict,
            csv=True,
        )
        mat_path = os.path.join(mat_import_dir, mat_fname)
        return pd.read_csv(mat_path, index_col=0), completed_segments

    # Lets make sure we only carry on with the right formats
    if segment_dict['matrix_format'] not in ['od_from', 'od_to']:
        raise ValueError(
            "%s Seems to be a valid matrix format, but I don't know how to "
            "deal with it." % str(segment_dict['matrix_format'])
        )

    # Can only get here if we have od_to or od_from

    # Need to remove the matrix format so od_to and od_from will match
    temp_seg_dict = segment_dict.copy()
    del temp_seg_dict['matrix_format']

    # Don't carry on if we've already done this segment
    if temp_seg_dict in completed_segments:
        return pd.DataFrame(), completed_segments

    # Mark seg_dict as complete
    completed_segments.append(temp_seg_dict)

    # Load in both matrices and stick together
    od_to_fname = du.calib_params_to_dist_name(
        trip_origin=trip_origin,
        matrix_format='od_to',
        calib_params=segment_dict,
        csv=True,
    )
    od_to_path = os.path.join(mat_import_dir, od_to_fname)
    od_to = pd.read_csv(od_to_path, index_col=0)

    od_from_fname = du.calib_params_to_dist_name(
        trip_origin=trip_origin,
        matrix_format='od_to',
        calib_params=segment_dict,
        csv=True,
    )
    od_from_path = os.path.join(mat_import_dir, od_from_fname)
    od_from = pd.read_csv(od_from_path, index_col=0)

    od_mat = od_to + od_from

    return od_mat, completed_segments


def matrices_to_vector(mat_import_dir: pathlib.Path,
                       years_needed: List[str],
                       model_zone_col: str,
                       internal_zones: List[int] = None,
                       external_zones: List[int] = None,
                       verbose: bool = True,
                       ) -> Tuple[pd.DataFrame, pd.DataFrame,
                                  pd.DataFrame, pd.DataFrame,
                                  pd.DataFrame, pd.DataFrame,
                                  pd.DataFrame, pd.DataFrame]:
    """
    Returns either P/A or O/D vectors based on the matrices in mat_import_dir

    8 return values in total. Internal matrices being the first 4, external
    matrices being the second 4.
    If neither internal or external matrices is set, the first 4 returns are
    the full matrices, and the second 4 will be empty.
    If only the external zones is set the first 4 returns will be empty, and
    the second 4 will be the external matrices.

    Parameters
    ----------
    mat_import_dir:
        The path to a directory containing the pa or od matrices. Matrix
        information will be inferred from the matrix names. This function
        assumes all .csv files in the directory are matrices of the same
        format (either pa or od).

    years_needed:
        A list of years to look for and build vectors for.

    model_zone_col:
        The name to give to the zone columns if it can't be inferred from the
        matrices.

    internal_zones:
        A list of internal zones. If set then only these zones are used
        to extract the internal demand from the matrices.

    external_zones:
        A list of internal zones. If set then only these zones are used
        to extract the internal demand from the matrices.

    verbose:
        Whether to write progress info to the terminal or not.

    Returns
    -------
    internal_hb_p_or_o:
        A segmentation vector of home based productions or origins
        (depending on the format of the matrices in mat_import_dir) for all
        the years asked for in years_needed.

    internal_nhb_p_or_o:
        A segmentation vector of non home based productions or origins
        (depending on the format of the matrices in mat_import_dir) for all
        the years asked for in years_needed.

    internal_hb_a_or_d:
        A segmentation vector of home based attractions or destinations
        (depending on the format of the matrices in mat_import_dir) for all
        the years asked for in years_needed.

    internal_nhb_a_or_d:
        A segmentation vector of non home based attractions or destinations
        (depending on the format of the matrices in mat_import_dir) for all
        the years asked for in years_needed.
    """
    # BACKLOG: matrices_to_vector() needs checks adding for edge cases
    #  labels: EFS, error checks
    # Init
    du.print_w_toggle("Generating vectors from %s..." % mat_import_dir, echo=verbose)
    mat_names = [x for x in du.list_files(mat_import_dir) if file_ops.is_csv(x)]

    # Try to figure out what all the zones are
    check_path = os.path.join(mat_import_dir, mat_names[0])
    check_mat = file_ops.read_df(check_path, index_col=0)
    all_zones = list(check_mat.index)    # Assume square

    # If no internal or external zones are given, use internal for everything
    if internal_zones is None and external_zones is None:
        internal_zones = all_zones

    # Split the matrices into years
    year_to_segment_dicts = defaultdict(list)
    for fname in mat_names:
        # Parse the matrix fname into a segment dict
        segment_dict = du.fname_to_calib_params(
            fname=fname,
            get_trip_origin=True,
            get_matrix_format=True,
        )

        mat_year = str(segment_dict['yr'])
        year_to_segment_dicts[mat_year].append(segment_dict)

    # Make sure all the years we need exist
    for year in years_needed:
        if year not in year_to_segment_dicts.keys():
            raise du.NormitsDemandError(
                "Cannot find matrices for all the years asked for. "
                "Specifically there does not seem to be any matrices for"
                "year %s." % str(year)
            )

    # Build the progress bar
    total = sum([len(year_to_segment_dicts[year]) for year in years_needed])
    desc = 'Building vectors'
    p_bar = tqdm(total=total, desc=desc, disable=(not verbose))

    # Build a vector for each year
    int_yearly_p_or_o = list()
    int_yearly_a_or_d = list()
    ext_yearly_p_or_o = list()
    ext_yearly_a_or_d = list()
    segment_col_names = list()
    for year in years_needed:

        # This shouldn't change across matrices
        temp_seg_dict = year_to_segment_dicts[year][0]
        matrix_format = checks.validate_matrix_format(temp_seg_dict['matrix_format'])

        # Figure out which column names we should use
        if matrix_format in efs_consts.PA_MATRIX_FORMATS:
            p_or_o_val_name = 'productions'
            a_or_d_val_name = 'attractions'
        elif matrix_format in efs_consts.OD_MATRIX_FORMATS:
            p_or_o_val_name = 'origin'
            a_or_d_val_name = 'destination'
        else:
            raise ValueError(
                "%s seems to be a valid matrix format, but I don't know "
                "how to handle it!"
                % str(matrix_format)
            )

        # Build an efficient_df for each matrix
        segment_col_names = set()
        int_year_eff_dfs = list()
        ext_year_eff_dfs = list()
        completed_segments = list()
        df_lists = [int_year_eff_dfs, ext_year_eff_dfs]
        for segment_dict in year_to_segment_dicts[year]:

            # ## LOAD THE MATRIX IN ## #
            matrix, completed_segments = load_matrix_from_disk(
                mat_import_dir=mat_import_dir,
                segment_dict=segment_dict,
                completed_segments=completed_segments,
            )

            # If empty, its od_from or od_to and we've already done it
            if matrix.empty:
                p_bar.update(1)
                continue

            # Extract just the internal/external data
            zones = [internal_zones, external_zones]
            join_fns = [operator.and_, operator.or_]
            for zone_nums, year_eff_dfs, join_fn in zip(zones, df_lists, join_fns):
                # If we don't have any zone numbers, we can skip
                if zone_nums is None:
                    continue

                # Extract just the zones we need
                zone_mask = mat_utils.get_wide_mask(
                    df=matrix,
                    zones=zone_nums,
                    join_fn=join_fn,
                )
                matrix = matrix.where(zone_mask, 0)

                # ## GET THE ROW AND COLUMN TOTALS AND NAMES ## #
                # Convert into p/a or o/d
                p_or_o = matrix.sum(axis=1)
                a_or_d = matrix.sum(axis=0)

                # Sort out the column naming
                zone_col_name = matrix.index.name
                if zone_col_name is None:
                    zone_col_name = model_zone_col
                p_or_o.index.name = zone_col_name
                a_or_d.index.name = zone_col_name

                p_or_o = p_or_o.reset_index()
                a_or_d = a_or_d.reset_index()

                p_or_o[zone_col_name] = p_or_o[zone_col_name].astype(int)
                a_or_d[zone_col_name] = a_or_d[zone_col_name].astype(int)

                p_or_o = p_or_o.rename(columns={0: p_or_o_val_name})
                a_or_d = a_or_d.rename(columns={0: a_or_d_val_name})

                # ## COMPILE INTO AN EFFICIENT DF ## #
                # Remove the info we no longer need
                eff_df = segment_dict.copy()
                del eff_df['yr']
                del eff_df['trip_origin']
                del eff_df['matrix_format']

                # Keep track of the column names we're keeping
                vector_columns = [zone_col_name] + list(eff_df.keys())
                segment_col_names = set(list(segment_col_names) + vector_columns)

                # Add the dataframe and we're done!
                # After this the df value is a df of either cols:
                # zone_col, productions, attractions
                # zone_col, origin, destination
                eff_df['df'] = pd.merge(
                    p_or_o,
                    a_or_d,
                    on=zone_col_name
                )
                year_eff_dfs.append(eff_df)

            # Update the progress bar
            p_bar.update(1)

        # Figure out the final column names
        segment_col_names = list(segment_col_names)
        value_cols = [p_or_o_val_name, a_or_d_val_name]
        final_col_names = segment_col_names + value_cols

        # Compile into a vector for this year
        po_vecs = [int_yearly_p_or_o, ext_yearly_p_or_o]
        ad_vecs = [int_yearly_a_or_d, ext_yearly_a_or_d]
        for year_eff_dfs, yearly_p_or_o, yearly_a_or_d in zip(df_lists, po_vecs, ad_vecs):
            # If no vectors were created, just make an empty df
            if year_eff_dfs == list():
                year_pa = pd.DataFrame()
                continue

            year_pa = du.compile_efficient_df(year_eff_dfs, col_names=final_col_names)
            year_pa = du.sort_vector_cols(year_pa)
            year_pa = year_pa.sort_values(by=segment_col_names)

            # Tidy up soc/ns columns
            for col_name in ['soc', 'ns']:
                if col_name in list(year_pa):
                    # Need to make sure soc/ns are int and not float
                    year_pa[col_name] = year_pa[col_name].fillna(-1).astype(int)
                    year_pa[col_name] = year_pa[col_name].replace(-1, 'none').astype(str)

            # ## STORE DATAFRAMES FOR CONCAT LATER ## #
            # Remove the other column from each
            p_or_o_vec = year_pa.drop(columns=[a_or_d_val_name])
            a_or_d_vec = year_pa.drop(columns=[p_or_o_val_name])

            # Rename for the year we've just done and store for later
            yearly_p_or_o.append(p_or_o_vec.rename(columns={p_or_o_val_name: year}))
            yearly_a_or_d.append(a_or_d_vec.rename(columns={a_or_d_val_name: year}))

    # At this point we have a list of vectors for different years

    # ## BUILD THE LIST OF RETURN VALUES ## #
    yearly_vectors = [
        int_yearly_p_or_o,
        int_yearly_a_or_d,
        ext_yearly_p_or_o,
        ext_yearly_a_or_d
    ]
    return_values = list()
    for yearly_vec in yearly_vectors:
        # If no matrices, return an empty df
        if yearly_vec == list():
            return_values += [pd.DataFrame, pd.DataFrame]
            continue

        # Merge the years together
        vector = du.merge_df_list(yearly_vec, on=segment_col_names)

        # Split out the HB and NHB, add to return
        hb_mask = vector['p'].isin(efs_consts.ALL_HB_P)
        return_values.append(vector[hb_mask].copy())
        return_values.append(vector[~hb_mask].copy())

    return return_values


def maybe_convert_matrices_to_vector(mat_import_dir: pathlib.Path,
                                     years_needed: List[str],
                                     cache_path: pathlib.Path,
                                     matrix_format: str,
                                     model_zone_col: str,
                                     internal_zones: List[int] = None,
                                     external_zones: List[int] = None,
                                     overwrite_cache: bool = False,
                                     verbose: bool = True,
                                     ) -> pd.DataFrame:
    """
    A cache wrapper around matrices_to_vector().

    Checks if the asked for matrices already exist at the path given in
    cache_path. If they exist, they're loaded. Otherwise matrices_to_vector()
    is ran, and the output saved to disk at cache_path before returning
    the vectors produced.

    Parameters
    ----------
    mat_import_dir:
        The path to a directory containing the pa or od matrices. Matrix
        information will be inferred from the matrix names. This function
        assumes all .csv files in the directory are matrices of the same
        format (either pa or od).

    years_needed:
        A list of years to look for and build vectors for.

    cache_path:
        The path to a directory where the cached vectors should be saved/
        loaded from.

    matrix_format:
        The format of the matrices being produced. Should be one of the
        valid values from efs_consts.MATRIX_FORMATS

    model_zone_col:
        The name to give to the zone columns if it can't be inferred from the
        matrices.

    internal_zones:
        A list of internal zones. If set then only these zones are used
        to extract the internal demand from the matrices.

    external_zones:
        A list of internal zones. If set then only these zones are used
        to extract the internal demand from the matrices.

    overwrite_cache:
        If True, the vectors are remade and overwrite any cache that may
        already exist.

    verbose:
        Whether to write progress info to the terminal or not.

    Returns
    -------
    hb_p_or_o:
        A segmentation vector of home based productions or origins
        (depending on the format of the matrices in mat_import_dir) for all
        the years asked for in years_needed.

    nhb_p_or_o:
        A segmentation vector of non home based productions or origins
        (depending on the format of the matrices in mat_import_dir) for all
        the years asked for in years_needed.

    hb_a_or_d:
        A segmentation vector of home based attractions or destinations
        (depending on the format of the matrices in mat_import_dir) for all
        the years asked for in years_needed.

    nhb_a_or_d:
        A segmentation vector of non home based attractions or destinations
        (depending on the format of the matrices in mat_import_dir) for all
        the years asked for in years_needed.
    """
    # Init
    matrix_format = checks.validate_matrix_format(matrix_format)

    # Figure out the file paths we should be using
    if matrix_format == 'pa':
        hb_p_or_o_fname = efs_consts.PRODS_FNAME % ('cache', 'hb')
        nhb_p_or_o_fname = efs_consts.PRODS_FNAME % ('cache', 'nhb')
        hb_a_or_o_fname = efs_consts.ATTRS_FNAME % ('cache', 'hb')
        nhb_a_or_o_fname = efs_consts.ATTRS_FNAME % ('cache', 'nhb')
    elif matrix_format == 'od':
        hb_p_or_o_fname = efs_consts.ORIGS_FNAME % ('cache', 'hb')
        nhb_p_or_o_fname = efs_consts.ORIGS_FNAME % ('cache', 'nhb')
        hb_a_or_o_fname = efs_consts.DESTS_FNAME % ('cache', 'hb')
        nhb_a_or_o_fname = efs_consts.DESTS_FNAME % ('cache', 'nhb')
    else:
        raise ValueError(
            "%s seems to be a valid matrix format, but I don't know what to "
            "do with it!" % matrix_format
        )

    # ## BUILD THE PATHS THAT THE CACHE WOULD BE IN ## #
    cache_fnames = [
        hb_p_or_o_fname,
        nhb_p_or_o_fname,
        hb_a_or_o_fname,
        nhb_a_or_o_fname,
    ]
    if internal_zones is not None or external_zones is not None:
        # Build different lists for internal and externals
        cache_paths = list()
        if internal_zones is not None:
            # Make sure the dir exists
            int_dir = os.path.join(cache_path, 'internal')
            du.create_folder(int_dir, verbose=False)

            # Add all files to the cache paths
            cache_paths += [os.path.join(int_dir, f) for f in cache_fnames]

        if external_zones is not None:
            # Make sure the dir exists
            ext_dir = os.path.join(cache_path, 'internal')
            du.create_folder(ext_dir, verbose=False)

            # Add all files to the cache paths
            cache_paths += [os.path.join(ext_dir, f) for f in cache_fnames]

    else:
        # No subsets, just look at the top level
        cache_paths = [os.path.join(cache_path, f) for f in cache_fnames]

    # Read from disk if files already exist
    if all([file_ops.file_exists(f) for f in cache_paths]) and not overwrite_cache:
        dtypes = {'soc': str, 'ns': str}
        return [pd.read_csv(f, dtype=dtypes) for f in cache_paths]

    # ## CREATE AND CACHE IF FILES DON'T EXIST YET ## #

    # Make the files - returned in same order as filenames above
    vectors = matrices_to_vector(
        mat_import_dir=mat_import_dir,
        years_needed=years_needed,
        model_zone_col=model_zone_col,
        internal_zones=internal_zones,
        external_zones=external_zones,
        verbose=verbose
    )

    # Save to disk, and return copies
    vectors = [v for v in vectors if not v.empty]
    for vector, path in zip(vectors, cache_paths):
        vector.to_csv(path, index=False)

    return vectors


def compile_norms_to_vdm_internal(mat_import: nd.PathLike,
                                  mat_export: nd.PathLike,
                                  params_export: nd.PathLike,
                                  years_needed: List[str],
                                  m_needed: List[int],
                                  matrix_format: str,
                                  avoid_zero_splits: bool = False,
                                  ) -> List[str]:
    """
    Generates the compile params and compiles norms internal matrices.

    Parameters
    ----------
    mat_import:
        path to the directory containing the matrices to compile

    mat_export:
        path to the directory where the compiled matrices should be written

    params_export:
        path to the directory where the compile params and splitting factors
        should be written

    years_needed:
        A list of years to compile matrices for. Each year is dealt with
        individually. I.e. you cannot compile matrices across multiple years.

    m_needed:
        A list of the modes to compile matrices for. Each mode is dealt with
        individually. I.e. you cannot compile matrices across multiple modes.

    matrix_format:
        The format of of the matrices to compile. Needs to be one of
        efs_consts.MATRIX_FORMATS

    avoid_zero_splits:
        If set to True, then no zero splits will appear in the splitting
        factors. Where there would have been zero splits, this will be
        replaced with even splits across inputs.

    Returns
    -------
    splitting_factor_paths:
        Returns a list of paths to all the generated splitting factors
    """
    # Init
    fname_suffix = 'internal'

    # Build compile params
    params_paths = build_norms_vdm_compile_params(
        import_dir=mat_import,
        export_dir=params_export,
        matrix_format=matrix_format,
        segmentation_aggregation=consts.NORMS_VDM_SEG_INTERNAL,
        years_needed=years_needed,
        m_needed=m_needed,
        params_suffix=fname_suffix,
    )

    # Compile, return split factors
    sf_paths = list()
    for compile_params_path, year in zip(params_paths, years_needed):
        factors_fname = du.get_split_factors_fname(
            matrix_format=matrix_format,
            year=str(year),
            suffix=fname_suffix,
        )
        split_factors_path = os.path.join(params_export, factors_fname)

        # Store for return
        sf_paths.append(split_factors_path)

        compile_matrices(
            mat_import=mat_import,
            mat_export=mat_export,
            compile_params_path=compile_params_path,
            factor_pickle_path=split_factors_path,
            avoid_zero_splits=avoid_zero_splits,
        )

    return sf_paths


def compile_norms_to_vdm_external(mat_import: nd.PathLike,
                                  mat_export: nd.PathLike,
                                  params_export: nd.PathLike,
                                  years_needed: List[str],
                                  m_needed: List[int],
                                  matrix_format: str,
                                  avoid_zero_splits: bool = False,
                                  ) -> List[str]:
    """
    Generates the compile params and compiles norms external matrices.

    Parameters
    ----------
    mat_import:
        path to the directory containing the matrices to compile

    mat_export:
        path to the directory where the compiled matrices should be written

    params_export:
        path to the directory where the compile params and splitting factors
        should be written

    years_needed:
        A list of years to compile matrices for. Each year is dealt with
        individually. I.e. you cannot compile matrices across multiple years.

    m_needed:
        A list of the modes to compile matrices for. Each mode is dealt with
        individually. I.e. you cannot compile matrices across multiple modes.

    matrix_format:
        The format of of the matrices to compile. Needs to be one of
        efs_consts.MATRIX_FORMATS

    avoid_zero_splits:
        If set to True, then no zero splits will appear in the splitting
        factors. Where there would have been zero splits, this will be
        replaced with even splits across inputs.

    Returns
    -------
    splitting_factor_paths:
        Returns a list of paths to all the generated splitting factors
    """
    # Init
    fname_suffix = 'external'

    # Build compile params
    params_paths = build_norms_vdm_compile_params(
        import_dir=mat_import,
        export_dir=params_export,
        matrix_format=matrix_format,
        segmentation_aggregation=consts.NORMS_VDM_SEG_EXTERNAL,
        years_needed=years_needed,
        m_needed=m_needed,
        params_suffix=fname_suffix,
    )

    # Compile, return split factors
    sf_paths = list()
    for compile_params_path, year in zip(params_paths, years_needed):
        factors_fname = du.get_split_factors_fname(
            matrix_format=matrix_format,
            year=str(year),
            suffix=fname_suffix,
        )
        split_factors_path = os.path.join(params_export, factors_fname)

        # Store for return
        sf_paths.append(split_factors_path)

        compile_matrices(
            mat_import=mat_import,
            mat_export=mat_export,
            compile_params_path=compile_params_path,
            factor_pickle_path=split_factors_path,
            avoid_zero_splits=avoid_zero_splits,
        )

    return sf_paths


def _split_int_ext(mat_import,
                   seg_vals,
                   internal_export,
                   external_export,
                   internal_zones,
                   external_zones,
                   csv_out,
                   compress_out,
                   ):
    """
    Internal loop function for split_internal_external()
    """
    # Build the input file path
    fname = du.calib_params_to_dist_name(
        trip_origin=seg_vals['trip_origin'],
        matrix_format=seg_vals['matrix_format'],
        calib_params=seg_vals,
        csv=True,
    )
    path = os.path.join(mat_import, fname)
    full_mat = pd.read_csv(path, index_col=0)

    # Build an iterator to go through internal and external
    iterator = zip(
        ['int', 'ext'],
        [internal_export, external_export],
        [internal_zones, external_zones],
        [operator.and_, operator.or_],
    )

    # Extract and write to disk
    for name, out_dir, zones, join_fn in iterator:
        # Skip over the internal or external if we're not writing out
        if out_dir is None:
            continue

        # Get the mask and extract the data
        mask = mat_utils.get_wide_mask(full_mat, zones, join_fn=join_fn)
        sub_mat = full_mat.where(mask, 0)

        fname = du.calib_params_to_dist_name(
            trip_origin=seg_vals['trip_origin'],
            matrix_format=seg_vals['matrix_format'],
            calib_params=seg_vals,
            suffix='_%s' % name,
            csv=csv_out,
            compressed=compress_out,
        )
        out_path = os.path.join(out_dir, fname)
        file_ops.write_df(sub_mat, out_path)


def split_internal_external(mat_import: nd.PathLike,
                            year: Union[int, str],
                            internal_zones: List[int] = None,
                            external_zones: List[int] = None,
                            internal_export: nd.PathLike = None,
                            external_export: nd.PathLike = None,
                            csv_out: bool = False,
                            compress_out: bool = True,
                            ) -> None:
    # TODO(BT): Write split_internal_external() docs
    # Init
    if not isinstance(year, int):
        year = int(year)
    ftypes = ['.csv', consts.COMPRESSION_SUFFIX]
    mat_paths = file_ops.list_files(mat_import, ftypes=ftypes)

    # Validate input values
    base_msg = (
        "Both  %s_zones and %s_export need to be either set or not set. "
        "If only one is set, both are ignored."
    )
    msg = base_msg % ('internal', 'internal')
    checks.all_values_set([internal_zones, internal_export], msg, warn=True)

    msg = base_msg % ('external', 'external')
    checks.all_values_set([external_zones, external_export], msg, warn=True)

    internal_export = None if internal_zones is None else internal_export
    external_export = None if external_zones is None else external_export

    # Filter down to just the year we want
    mat_seg_vals = list()
    for path in mat_paths:
        # Parse the filename
        seg_vals = du.fname_to_calib_params(
            path,
            get_trip_origin=True,
            get_matrix_format=True
        )

        # Skip over any file which is not the wanted year
        if seg_vals['yr'] != year:
            continue

        mat_seg_vals.append(seg_vals)

    # ## MULTIPROCESS THE SPLITTING ##
    unchanging_kwargs = {
        'mat_import': mat_import,
        'internal_export': internal_export,
        'external_export': external_export,
        'internal_zones': internal_zones,
        'external_zones': external_zones,
        'csv_out': csv_out,
        'compress_out': compress_out,
    }

    # Build a list of the kwargs
    kwarg_list = list()
    for seg_vals in mat_seg_vals:
        kwargs = unchanging_kwargs.copy()
        kwargs['seg_vals'] = seg_vals
        kwarg_list.append(kwargs)

    # Call
    multiprocessing.multiprocess(
        fn=_split_int_ext,
        kwargs=kwarg_list,
        process_count=consts.PROCESS_COUNT,
    )


def compile_norms_to_vdm(mat_import: nd.PathLike,
                         mat_export: nd.PathLike,
                         params_export: nd.PathLike,
                         year: str,
                         m_needed: List[int],
                         matrix_format: str,
                         internal_zones: List[int],
                         external_zones: List[int],
<<<<<<< HEAD
                         post_me_import: nd.PathLike = None,
                         avoid_zero_splits: bool = False,
=======
                         from_to_split_factors: nd.FactorsDict = None,
>>>>>>> 2ddc691a
                         ) -> str:
    # TODO(BT) Write compile_norms_to_vdm() docs
    # Init
    matrix_format = checks.validate_matrix_format(matrix_format)

    # Build temporary paths
    int_dir = os.path.join(mat_export, 'internal')
    ext_dir = os.path.join(mat_export, 'external')

    for path in [int_dir, ext_dir]:
        file_ops.create_folder(path, verbose=False)

    # Temporary output if we need to split from/to
    compiled_dir = mat_export
    if from_to_split_factors is not None:
        compiled_dir = os.path.join(mat_export, 'compiled_non_split')
        file_ops.create_folder(compiled_dir, verbose=False)

    # Split internal and external
    print("Splitting into internal and external matrices...")
    split_internal_external(
        mat_import=mat_import,
        internal_export=int_dir,
        external_export=ext_dir,
        year=year,
        internal_zones=internal_zones,
        external_zones=external_zones,
    )

    # Compile and get the splitting factors for internal mats
    print("Generating internal splitting factors...")
    int_split_factors = compile_norms_to_vdm_internal(
        mat_import=int_dir,
        mat_export=compiled_dir,
        params_export=params_export,
        years_needed=[year],
        m_needed=m_needed,
        matrix_format=matrix_format,
        avoid_zero_splits=avoid_zero_splits,
    )

    print("Generating external splitting factors...")
    ext_split_factors = compile_norms_to_vdm_external(
        mat_import=ext_dir,
        mat_export=compiled_dir,
        params_export=params_export,
        years_needed=[year],
        m_needed=m_needed,
        matrix_format=matrix_format,
        avoid_zero_splits=avoid_zero_splits,
    )

    # We know we're only doing a single year here
    int_split_factors = int_split_factors[0]
    ext_split_factors = ext_split_factors[0]

    # If we don't have the post_me path, exit now. Can't do any more
    if from_to_split_factors is None:
        return int_split_factors, ext_split_factors

    # ## CONVERT TO THE NORMS POST-ME FORMAT ## #
    mat_comp.convert_efs_to_norms_matrices(
        mat_import=compiled_dir,
        mat_export=mat_export,
        year=year,
        from_to_split_factors=from_to_split_factors
    )

    return int_split_factors, ext_split_factors


def _recombine_internal_external_internal(in_paths, output_path, force_csv_out):
    # Read in the matrices and compile
    partial_mats = [file_ops.read_df(x, index_col=0) for x in in_paths]
    full_mat = functools.reduce(lambda x, y: x.values + y.values, partial_mats)

    # Store back in a df
    full_mat = pd.DataFrame(
        full_mat,
        index=partial_mats[0].index,
        columns=partial_mats[0].columns,
    )

    if force_csv_out:
        output_path = file_ops.cast_to_pathlib_path(output_path)
        output_path = output_path.parent / (output_path.stem + '.csv')

    # Write the complete matrix to disk
    file_ops.write_df(full_mat, output_path)


def recombine_internal_external(internal_import: nd.PathLike,
                                external_import: nd.PathLike,
                                full_export: nd.PathLike,
                                force_csv_out: bool = False,
                                process_count: int = consts.PROCESS_COUNT,
                                ) -> None:
    """
    Combines the internal and external split matrices and write out to full_export

    Will warn the user if all matrices from both folders are not used

    Parameters
    ----------
    internal_import:
        Path to the directory containing the segmented internal matrices

    external_import:
        Path to the directory containing the segmented external matrices

    full_export:
        Path to the directory to write out the combined matrices.

    Returns
    -------
    None

    """
    # Init
    all_internal_fnames = file_ops.list_files(internal_import)
    all_external_fnames = file_ops.list_files(external_import)

    # ## BUILD DICTIONARY OF MATRICES TO COMBINE ## #
    comp_dict = dict()
    used_external_fnames = list()
    for int_fname in all_internal_fnames:
        # Determine the related filenames
        full_fname = file_ops.remove_internal_suffix(int_fname)
        ext_fname = file_ops.add_external_suffix(full_fname)

        # Check the external file actually exists
        if not os.path.exists(os.path.join(external_import, ext_fname)):
            raise FileNotFoundError(
                "No external file exists to match the internal file.\n"
                "Internal file location: %s\n"
                "Expected external file location: %s"
                % (os.path.join(internal_import, int_fname),
                   os.path.join(external_import, ext_fname))
            )

        # Make a note of the external files we've used
        used_external_fnames.append(str(ext_fname))

        # Add an entry to the dictionary
        output_path = os.path.join(full_export, full_fname)
        comp_dict[output_path] = [
            os.path.join(internal_import, int_fname),
            os.path.join(external_import, ext_fname),
        ]

    # Make sure we've used all the external matrices
    for ext_fname in all_external_fnames:
        if ext_fname not in used_external_fnames:
            int_fname = ext_fname.replace(consts.EXTERNAL_SUFFIX, consts.INTERNAL_SUFFIX)
            raise FileNotFoundError(
                "No internal file exists to match the external file.\n"
                "External file location: %s\n"
                "Expected internal file location: %s"
                % (os.path.join(external_import, ext_fname),
                   os.path.join(internal_import, int_fname))
            )

    # ## COMPILE THE MATRICES ## #
    kwarg_list = list()
    for output_path, in_paths in comp_dict.items():
        kwarg_list.append({
            'output_path': output_path,
            'in_paths': in_paths,
            'force_csv_out': force_csv_out,
        })
        
    multiprocessing.multiprocess(
        fn=_recombine_internal_external_internal,
        kwargs=kwarg_list,
        process_count=process_count,
    )
<|MERGE_RESOLUTION|>--- conflicted
+++ resolved
@@ -3271,12 +3271,8 @@
                          matrix_format: str,
                          internal_zones: List[int],
                          external_zones: List[int],
-<<<<<<< HEAD
-                         post_me_import: nd.PathLike = None,
+                         from_to_split_factors: nd.FactorsDict = None,
                          avoid_zero_splits: bool = False,
-=======
-                         from_to_split_factors: nd.FactorsDict = None,
->>>>>>> 2ddc691a
                          ) -> str:
     # TODO(BT) Write compile_norms_to_vdm() docs
     # Init
