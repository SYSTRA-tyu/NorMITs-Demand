--- conflicted
+++ resolved
@@ -497,12 +497,9 @@
                       upper_model_matrix_dir: nd.PathLike,
                       external_matrix_output_dir: nd.PathLike,
                       lower_model_vector_report_dir: nd.PathLike,
-<<<<<<< HEAD
+                      report_vectors: bool = True,
                       cache_dir: nd.PathLike = None,
                       overwrite_cache: bool = False
-=======
-                      report_vectors: bool = True,
->>>>>>> 4d9f84c7
                       ) -> Tuple[pd.DataFrame, pd.DataFrame]:
         """Converts Upper matrices into vectors for lower model
 
@@ -529,7 +526,10 @@
             for the lower model. This is all demand in the lower_running_zones,
             and all data that is not in the external_matrix_output_dir.
 
-<<<<<<< HEAD
+        report_vectors:
+            Whether to write out a set of reports describing how the generated
+            vectors look or not.
+
         cache_dir:
             The optional directory to store a cached version of the converted
             trip ends.
@@ -537,11 +537,6 @@
         overwrite_cache:
             If True, the generated cache will be overwritten no matter what
             exits there already.
-=======
-        report_vectors:
-            Whether to write out a set of reports describing how the generated
-            vectors look or not.
->>>>>>> 4d9f84c7
 
         Returns
         -------
@@ -586,12 +581,8 @@
             lower_model_vector_report_dir=lower_model_vector_report_dir,
             productions_cache=productions_cache,
             attractions_cache=attractions_cache,
-<<<<<<< HEAD
             overwrite_cache=overwrite_cache,
-=======
-            overwrite_cache=self.overwrite_cache,
             report_vectors=report_vectors,
->>>>>>> 4d9f84c7
         )
 
     def build_distribution_model_init_args(self):
