--- conflicted
+++ resolved
@@ -198,12 +198,8 @@
                  cost_function: cost.CostFunction,
                  cost_matrix: np.ndarray,
                  target_cost_distribution: pd.DataFrame,
-<<<<<<< HEAD
                  running_log_path: os.PathLike,
-=======
-                 running_log_path: nd.PathLike = None,
                  cost_min_max_buf: float = 0.1,
->>>>>>> 1e1ba02a
                  ):
         # Validate attributes
         target_cost_distribution = pd_utils.reindex_cols(
