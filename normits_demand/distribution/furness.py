--- conflicted
+++ resolved
@@ -268,16 +268,9 @@
 
     # ## BALANCE P/A FORECASTS ## #
     if productions[unique_col].sum() != a_weights[unique_col].sum():
-<<<<<<< HEAD
         du.print_w_toggle("Row and Column targets do not match. Balancing...", verbose=echo)
-        a_weights[unique_col] /= (
-            a_weights[unique_col].sum() / productions[unique_col].sum()
-        )
-=======
-        du.print_w_toggle("Row and Column targets do not match. Balancing...", echo=echo)
         bal_fac = productions[unique_col].sum() / a_weights[unique_col].sum()
         a_weights[unique_col] *= bal_fac
->>>>>>> 2ddc691a
 
     pa_dist, n_iters, achieved_r2 = furness_pandas_wrapper(
         row_targets=productions,
