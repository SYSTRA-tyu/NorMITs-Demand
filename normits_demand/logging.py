--- conflicted
+++ resolved
@@ -334,19 +334,13 @@
     if file_handler_args is not None:
         warning_logger.addHandler(get_file_handler(**file_handler_args))
 
-<<<<<<< HEAD
-=======
-
->>>>>>> ab80a61d
+
 class TemporaryLogFile:
     """Add temporary log file to a logger."""
 
     def __init__(self, logger: logging.Logger, log_file: nd.PathLike, **kwargs) -> None:
         """Add temporary log file handler to `logger`.
-<<<<<<< HEAD
-
-=======
->>>>>>> ab80a61d
+
         Parameters
         ----------
         logger : logging.Logger
