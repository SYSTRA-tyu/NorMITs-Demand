# -*- coding: utf-8 -*-
"""
Created on Wed Mar  4 14:07:32 2020

@author: cruella
"""

import gc
import os
import sys
import time
import math
import pickle

import numpy as np
import pandas as pd

import normits_demand as nd

_default_home_dir = 'C:/'
_default_iter = 'iter0'

_M_KM = 1.609344


# Index functions - functions to aggregate columns into new category variables
def create_project_folder(projectName, echo=True):
    """
    """

    if not os.path.exists(os.getcwd() + '/' + projectName):
        os.makedirs(os.getcwd() + '/' + projectName)
        os.chdir(os.getcwd() + '/' + projectName)
        print_w_toggle('New project folder created in ' + os.getcwd() + ', wd set there', echo)
    else:
        os.chdir(os.getcwd() + '/' + projectName)
        print_w_toggle('Project folder already exists, wd set there', echo)


def create_folder(folder, chDir=False, verbose=True):
    """
    """
    if not os.path.exists(folder):
        os.makedirs(folder)
        if chDir:
            os.chdir(folder)
        print_w_toggle("New project folder created in " + folder, verbose=verbose)
    else:
        if chDir:
            os.chdir(folder)
        print_w_toggle('Folder already exists', verbose=verbose)


def set_time():
    """
    Gets time from time module.

    Parameters
    ----------
    Null

    Returns
    ----------
    time_stamp:
        Day and time in format 'hour:minute:second'
    """
    time_stamp = time.strftime('%H:%M:%S')
    return (time_stamp)


def set_wd(home_dir=_default_home_dir, iteration=_default_iter):
    # TODO: I've written so many of these it should go into Utils
    """
    This function sets a working directory and creates a project folder
    if required.

    Parameters
    ----------
    home_dir:
        Path to base directory to sit under project.

    iteration:
        Project folder for efs_exports

    Returns
    ----------
    [folder]
    """
    os.chdir(home_dir)
    create_project_folder(iteration)
    return ()


# Index functions
def build_index(dataframe,
                index_cols,
                new_index_name):
    """
    Function to combine 2 or more category variables into a single integer
    index.
    This function builds the index only, and requires replace_index_columns
    to apply the index to a DataFrame.

    Parameters
    ----------
    dataframe:
        A DataFrame containing category variables.

    index_cols:
        list of column names to index by.

    new_index_name:
        The name of the new index. Will be an integer column with this name.

    Returns
    ----------
    new_index:
        Index as DataFrame containing original category variable and integer
        index lookup.
    """
    new_index = dataframe.reindex(
        index_cols,
        axis=1
    ).drop_duplicates(
    ).sort_values(
        by=index_cols
    ).reset_index(
        drop=True
    )
    new_index.index = new_index.index + 1
    new_index = new_index.reset_index()
    new_index = new_index.rename(columns={'index': new_index_name})
    return (new_index)


def replace_index_columns(dataframe,
                          index):
    """
    This function uses an index to replace category columns in a DataFrame
    with a single lookup column. Takes an index built in build_index.

    Parameters
    ----------
    dataframe:
        A DataFrame containing category variables.

    index:
        Index as DataFrame containing original category variable and integer
        index lookup.

    Returns
    ----------
    dataframe:
        A DataFrame with the integer lookup of the index added and the other
        category variables dropped.
    """
    drop_cols = list(index)[1:]
    dataframe = dataframe.merge(index,
                                how='left',
                                on=drop_cols)
    for col in drop_cols:
        del (dataframe[col])
    return (dataframe)


def reapply_index(dataframe, index):
    """
    This function divides a DataFrame back up by its original category
    variables and deletes the id column of the index.

    Parameters
    ----------
    dataframe:
        A DataFrame containing category variables.

    index:
        Index as DataFrame containing original category variable and integer
        index lookup.

    Returns
    ----------
    dataframe:
        A DataFrame with the category cols of the index added back in.
    """
    id_col = list(index)[0]
    dataframe = dataframe.merge(index,
                                how='left',
                                on=id_col)
    del (dataframe[id_col])
    return (dataframe)


# Optimise functions

def optimise_data_types(dataframe, verbose=True):
    """
    Function to iterate over a DataFrames columns and change data types
    to minimise memory use.
    Required to get production model to pass at MSOA level with 32GB.

    Parameters
    ----------
    dataframe:
        a DataFrame with a single zone and category variables.
        Designed for a production vector.

    verbose:
        Toggle output describing conversion process.

    Returns
    ----------
    dataframe:
        a DataFrame with optimised data types.
    """
    # TODO: Integrate length into calculation, allocate memory to smaller dfs.
    # Get list of columns in dataframe
    # TODO: Convert series to values
    lu_cols = list(dataframe)
    # Get in-memory size of dataframe to be optimised in bytes
    before = sys.getsizeof(dataframe)
    # Define long threshold
    long_df = np.power(10, 7)
    # Iterate over column names
    for col in lu_cols:
        # Get col type (numpy data type)
        col_np_type = type(dataframe[col][0]).__name__
        # Get col len
        col_len = len(dataframe[col])
        # Get number of unique values
        unq_val = len(dataframe[col].drop_duplicates())
        print_w_toggle(col, 'is', col_np_type, verbose=verbose)
        # If unsigned int8, make signed int8 (neutral)
        if col_np_type == 'uint8':
            dataframe[col] = dataframe[col].astype('int8')
            print_w_toggle('converted to', type(dataframe[col][0]).__name__,
                           verbose=verbose)
        # If unsigned int64, make int8 or int32 depending on length
        elif col_np_type == 'int64':
            if unq_val < 127:
                dataframe[col] = dataframe[col].astype('int8')
            else:
                dataframe[col] = dataframe[col].astype('int16')
            print_w_toggle('converted to', type(dataframe[col][0]).__name__,
                           verbose=verbose)
        # If float64 () make float16
        elif col_np_type == 'float64':
            # if df is less than long threshold, give it a bit of space
            dataframe[col] = dataframe[col].astype('float32')
            print_w_toggle('converted to', type(dataframe[col][0]).__name__,
                           verbose=verbose)

    # Get size after optimisation
    # TODO: Look at deepgetsizeof
    after = sys.getsizeof(dataframe)
    # Get improvement value (bytes)
    shrink = before - after
    print_w_toggle('optimised for', shrink, 'bytes', verbose=verbose)
    return (dataframe)


def refresh():
    """
    Call garbage collector. Left blank to add other memory release tricks.

    Parameters
    ----------
    null

    Returns
    ----------
    null

    """
    gc.collect()
    return ()


def frame_audit(dataframe, trips_var=None):
    """
    Take a DataFrame and form a list containing log variables for production
    run.
    Exports the length, columns, productions, df size as GB & row size.

    Parameters
    ----------
    dataframe:
        Path to ntem

    trips_var:
        A column heading to count trips in. Applies to any numeric variable.

    Returns
    ----------
    length:
        Number of rows in the DataFrame.

    cols:
        List of the column names of the DataFrame.

    productions:
        Total productions from some of 'trips', otherwise returns 'N/A'

    size_gb:
        Size of the DataFrame in GB.

    row_size:
        Size of the first row of the DataFrame
    """
    # Get df length
    length = len(dataframe)
    # Get list of df cols
    cols = list(dataframe)
    # If there's a trips col - they're productions, count them
    if trips_var:
        if 'trips' in cols:
            productions = sum(dataframe[trips_var])
    else:
        productions = 'N/A'

    # Get df size
    size = sys.getsizeof(dataframe)
    # Change size from bytes to GB
    size_gb = size / 1073741824
    # Get size of a row in bytes
    row_size = sys.getsizeof(dataframe[:1])
    # Get time at audit
    time_stamp = set_time()
    return length, cols, productions, size_gb, row_size, time_stamp


def glimpse(dataframe):
    """
    Get readable header without mucking about with GUI settings.
    """
    gl = dataframe.iloc[0:5]
    return gl


def aggregate_merger(dataframe,
                     target_segments,
                     merge_dat,
                     join_type,
                     join_cols,
                     drop_cols=False):
    """
    Placeholder for a one stop that breaks up dataframes to aggregate,
    assigns to a pot and recomplies with thinner segments.
    Only placeholder code for now.
    Could do something really fun that looks across the combinations of
    unique segments and decides which ones to to.
    """
    unq_segs = dataframe.reindex(
        [target_segments], axis=1).drop_duplicates().reset_index(drop=True)

    df_bin = []

    for index, row in unq_segs.iterrows():

        print('subsetting segment', index + 1)
        subset = dataframe.copy()

        for col in row:
            subset = dataframe[dataframe[col] == row[col]]

        print('merging time splits')
        subset = subset.merge(merge_dat,
                              how=join_type,
                              on=join_cols)

        if drop_cols:
            for col in drop_cols:
                del ()
        del (subset['purpose'], subset['time'])
        subset = subset.rename(columns={'purpose_to_home': 'purpose',
                                        'time_to_home': 'time'})
        subset['dt'] = subset['dt'].values * subset['direction_factor'].values
        del (subset['direction_factor'])
        print('re-aggregating with new mode and time')

        # TODO: Another loop here to recompile?
        subset = subset.groupby(['o_zone', 'd_zone', 'mode',
                                 'time', 'purpose',
                                 'od_index']).sum().reset_index()
        print(len(subset))
        print('subset dt', subset['dt'].sum())
        df_bin.append(subset)
        del (subset)

    dataframe = pd.concat(df_bin, sort=True)
    del (df_bin)

    return (dataframe)


def df_to_np(df,
             values,
             unq_internal_zones,
             v_heading,
             h_heading=None,
             verbose=False):
    """
    df: A Dataframe

    v_heading: heading to use as row index

    h_heading: heading to use as column index

    unq_internal_zones: unq zones to use as placeholder

    verbose = True:
        Indicates whether to print a log of the process to the terminal.
        Useful to set verbose=False when using multi-threaded loops
    """
    df = df.copy()

    placeholder = pd.DataFrame(unq_internal_zones).copy()
    col_name = list(placeholder)[0]

    if h_heading is None:
        placeholder = placeholder.rename(columns={
            list(placeholder)[0]: v_heading})
        full_placeholder = placeholder.merge(df,
                                             how='left',
                                             on=[v_heading])
        # Replace NAs with zeroes
        full_placeholder[values] = full_placeholder[values].fillna(0)

        array = full_placeholder[values].copy().values

    else:
        # Build placeholders
        ph_v = placeholder.copy()
        ph_v = ph_v.rename(columns={col_name: v_heading})
        ph_v['ph'] = 0
        ph_h = placeholder.copy()
        ph_h = ph_h.rename(columns={col_name: h_heading})
        ph_h['ph'] = 0

        # Join placeholders
        placeholder = ph_v.merge(ph_h,
                                 how='left',
                                 on='ph')
        placeholder = placeholder.drop(['ph'], axis=1)

        # Merge df onto placeholder
        full_placeholder = placeholder.merge(df,
                                             how='left',
                                             on=[h_heading, v_heading])

        # Replace NAs with zeroes
        full_placeholder[values] = full_placeholder[values].fillna(0)

        # Pivot to array
        # TODO: u - test
        array = full_placeholder.sort_values([
            v_heading,
            h_heading
        ]).pivot(
            index=v_heading,
            columns=h_heading,
            values=values
        ).values

    # Array len should be same as length of unq values
    if verbose and len(array) == len(unq_internal_zones):
        print('Matrix length=%d. Matches input constraint.' % (len(array)))

    return array


def build_path(base_path,
               calib_params,
               tp=None,
               no_csv=False):
    """
    Build a finished param path from a base string containing file location
    and a list of input params for a given run.
    """
    # BACKLOG: Update TMS filenames to include the year.
    #  Will always be 2018 in TMS.
    #  labels: demand merge, TMS

    if base_path[-4:] == '.csv':
        base_path = base_path[:-4]

    for index, cp in calib_params.items():
        # Ignore trip length bands
        if index != 'tlb':
            # Ignore null segments
            if cp != 'none':
                cp_ph = ('_' + index + str(cp))
                base_path += cp_ph
    if tp:
        base_path += ('_tp' + str(tp))

    if not no_csv:
        base_path += '.csv'

    return base_path

<<<<<<< HEAD
=======

def n_matrix_split(matrix,
                   indices=['scalar_x', 'scalar_y'],
                   index_names=['i', 'e'],
                   summarise=False):
    """
    Function to split matrices by internal/external or north/south etc.
    internal index has already been reduced to start at 0
    split type should take [ie] or [north/south]
    I'll write the north south later
    """
    # Check for missing indices in the given matrix
    sum_len = sum([len(x) for x in indices])
    if sum_len != len(matrix):
        # TODO: build a third category with a name and a list of the missing
        print('Do something')

    # Bundle up indices into a dict
    ind_dict = {}
    n_i = 0
    for i in indices:
        ind_dict.update({index_names[n_i]: i})
        n_i = n_i + 1

    mats = []

    # Iterate over each combination.
    # Use take to get relevant matrix section

    for key_a, dat_a in ind_dict.items():
        for key_b, dat_b in ind_dict.items():
            label = (str(key_a) + '_to_' + str(key_b))
            out_mat = np.take(matrix, dat_a, axis=1)
            out_mat = matrix.take(dat_a, axis=0)
            out_mat = out_mat.take(dat_b, axis=1)
            if summarise:
                out_mat = out_mat.sum()
            ret_dict = {'name': label,
                        'dat': out_mat}
            mats.append(ret_dict)
    # TODO: Can you give me in a matrix??

    return (mats)


>>>>>>> 757d061c
# BACKLOG: Replace compile_od() with mat_p.compile_matrices()
#  labels: demand merge, EFS, TMS
def compile_od(od_folder,
               write_folder,
               compile_param_path,
               build_factor_pickle=False,
               factor_pickle_path=None):
    """
    Function to compile model format od matrices to a given specification
    """
    import_params = pd.read_csv(compile_param_path)

    # Define cols
    compilations = import_params.drop(
        'distribution_name',
        axis=1).drop_duplicates().reset_index(drop=True)

    # Some sort of check on the files
    files = os.listdir(od_folder)
    # Filter pickles or anything else odd in there
    files = [x for x in files if '.csv' in x]

    comp_ph = []
    od_pickle = {}
    for index, row in compilations.iterrows():
        compilation_name = row['compilation']

        if row['format'] == 'long':
            target_format = 'long'
        else:
            target_format = 'wide'

        subset = import_params[import_params['compilation'] == compilation_name]
        import_me = subset['distribution_name'].drop_duplicates()

        ph = []
        squares = []

        for each_one in import_me:
            reader = (od_folder + '/' + each_one)
            print('Importing ' + reader)
            temp = pd.read_csv(reader)

            if build_factor_pickle:
                square = temp.copy().drop(list(temp)[0], axis=1).values
                squares.append({each_one.replace('.csv', ''): square})
                del (square)

            temp = temp.rename(columns={list(temp)[0]: 'o_zone'})

            temp = pd.melt(temp, id_vars=['o_zone'],
                           var_name='d_zone', value_name='dt', col_level=0)

            ph.append(temp)

        if build_factor_pickle:
            compilation_dict = {}
            # Get size of first square matrix
            for key, dat in squares[0].items():
                ms = len(dat)
            ph_sq = np.zeros([ms, ms])
            # Build empty matrix
            for square in squares:
                for key, dat in square.items():
                    ph_sq = ph_sq + dat
            # If nothing: nothing, just dont div0
            ph_sq = np.where(ph_sq == 0, 0.0001, ph_sq)
            # Divide each matrix by total
            for square in squares:
                for key, dat in square.items():
                    od_factors = dat / ph_sq
                    od_factors = np.float64(od_factors)
                    compilation_dict.update({key: od_factors})

            od_pickle.update({row['compilation'].replace('.csv',
                                                         ''): compilation_dict})

        # Copy the od columns over to a placeholder for joins
        final = ph[0].copy()
        final = final.drop('dt', axis=1)

        mat_len = len(ph)

        loop = 1
        for mat in ph:
            mat = mat.rename(columns={'dt': 'dt_' + str(loop)})
            final = final.merge(mat, how='left',
                                on=['o_zone', 'd_zone'])
            loop = loop + 1

        final['dt'] = 0

        for add in range(mat_len):
            print('adding dt_' + str(add + 1))
            final['dt'] = final['dt'] + final['dt_' + str(add + 1)]
            final = final.drop('dt_' + str(add + 1), axis=1)

        # Change to numeric to order columns properly
        final['o_zone'] = final['o_zone'].astype('int32')
        final['d_zone'] = final['d_zone'].astype('int32')

        final = final.reindex(['o_zone', 'd_zone', 'dt'],
                              axis=1).groupby(['o_zone', 'd_zone']).sum(
        ).sort_values(
            ['o_zone', 'd_zone']).reset_index()

        if target_format == 'wide':
            print('translating back to wide')
            final = final.pivot(index='o_zone',
                                columns='d_zone',
                                values='dt')

        export_dict = {compilation_name: final}

        comp_ph.append(export_dict)

        # Write if you can
        if write_folder is not None:
            for mat in comp_ph:
                # Write compiled od
                for key, value in mat.items():
                    print(key)
                    if key[-4:] == '.csv':
                        c_od_out = os.path.join(write_folder, key)
                    else:
                        c_od_out = os.path.join(write_folder, key + '.csv')
                    print(c_od_out)
                    value.to_csv(c_od_out, index=True)
            if build_factor_pickle:
                fname = 'od_compilation_factors.pickle'
                if factor_pickle_path is None:
                    p_path = os.path.join(write_folder, fname)
                else:
                    p_path = os.path.join(factor_pickle_path, fname)
                print('Writing factor pickle - might take a while')
                with open(p_path, 'wb') as handle:
                    pickle.dump(od_pickle, handle,
                                protocol=pickle.HIGHEST_PROTOCOL)
    return (comp_ph)


def compile_pa(pa_folder,
               compile_param_path):
    """
    Function to compile pa matrices to a given specification

    output - takes 'normal' or 'fusion'
    """

    # Import parameters
    import_params = pd.read_csv(compile_param_path)

    # Define cols
    compilations = import_params.drop(
        'distribution_name',
        axis=1).drop_duplicates().reset_index(drop=True)

    if 'split_time' in list(compilations):
        split_time = True
        print('Splitting on time period')
    else:
        split_time = False
        print('Not splitting on time period')

    # Some sort of check on the files
    files = os.listdir(pa_folder)
    print(files)

    comp_ph = []
    for index, row in compilations.iterrows():
        compilation_name = row['compilation']

        print('Compiling ' + compilation_name)

        # Get files to import
        subset = import_params[import_params['compilation'] == compilation_name]
        # Get rid of any duplicates?
        import_list = subset['distribution_name'].drop_duplicates()

        ph = []
        for import_file in import_list:
            reader = (pa_folder + '/' + import_file)
            print('Importing ' + reader)
            temp = pd.read_csv(reader)
            temp = temp.rename(columns={list(temp)[0]: 'p_zone'})
            temp = pd.melt(temp, id_vars=['p_zone'],
                           var_name='a_zone', value_name='dt', col_level=0)
            ph.append(temp)

        current_comp = pd.concat(ph, sort=False)

        # Sidepot to handle time splits
        if split_time:
            # Get time params
            unq_time = current_comp['time'].drop_duplicates(
            ).reset_index(drop=True)

            # Loop over unique times
            for time_period in unq_time:
                print(time_period)
                # Subset
                time_sub = current_comp[current_comp['time'] == time_period]
                # Group and sum
                time_sub = time_sub.drop('time', axis=1)
                time_sub = time_sub.groupby(
                    ['p_zone', 'a_zone']).sum().reset_index()
                # Reset name
                time_sub_name = compilation_name.replace('*', str(time_period))
                # Append to output pot
                comp_ph.append({time_sub_name: time_sub})
        else:
            current_comp['p_zone'] = current_comp['p_zone'].astype(int)
            current_comp['a_zone'] = current_comp['a_zone'].astype(int)

            current_comp = current_comp.groupby(
                ['p_zone', 'a_zone']).sum().sort_values(
                ['p_zone', 'a_zone']).reset_index()
            # Append to output pot
            comp_ph.append({compilation_name: current_comp})

    return (comp_ph)


def print_w_toggle(*args, verbose):
    """
    Small wrapper to only print when verbose=True

    Parameters
    ----------
    *args:
        The text to print - can be passed in the same format as a usual
        print function

    echo:
        Whether to print the text or not
    """
    if verbose:
        print(*args)


def filter_distribution_p(internal_24hr_productions,
                          ia_name,
                          calib_params,
                          round_val=3,
                          verbose=True):
    """
    This function adds new balancing factors in to a matrix. They are returned
    in the dt col and added to whichever col comes through in zone_col
    parameter.

    Parameters
    ----------
    internal_24hr_productions:
        Internal area productions.

    ia_name:
        Internal area name for selecting zone column.

    calib_params:
        Dictionary of calibration parameters.

    verbose = True:
        Indicates whether to print a log of the process to the terminal.
        Useful to set verbose=False when using multi-threaded loops

    Returns:
    ----------
    distribution_p:
        Filtered DataFrame of distributed productions.
    """
    dp = internal_24hr_productions.copy()

    for index, cp in calib_params.items():
        # except trip length bands
        if index != 'tlb':
            if cp != 'none':
                # Ignore nulled out segments (soc or ns)
                # Force the parameter to integer, or it drops trips
                param = cp
                dp = dp[dp[index] == param]
                if verbose:
                    print(index, cp)
            else:
                print_w_toggle('Ignoring ' + index, verbose=verbose)
        else:
            print_w_toggle('Ignoring trip length bands', verbose=verbose)

    dp_cols = [ia_name, 'trips']
    dp = dp.reindex(dp_cols, axis=1)
    dp = dp.rename(columns={'trips': 'productions'})
    # Aggregate to zones
    dp = dp.groupby(ia_name).sum().reset_index()

    # Round, if it wants
    if round_val is not None:
        total_dp = dp['productions'].sum()
        dp['productions'] = dp['productions'].round(round_val)

        if verbose:
            print('Productions=%f before rounding.' % total_dp)
            print('Productions=%f after rounding.' % (dp['productions'].sum()))
            print('Same=%s' % str(total_dp == dp['productions'].sum()))
    else:
        total_dp = None

    return (dp, total_dp)


def filter_pa_vector(pa_vector,
                     ia_name,
                     calib_params,
                     value_var='trips',
                     round_val=3,
                     verbose=False):
    """
    Filter productions to target distribution type.

    Parameters
    ----------
    pa_vector:
        Internal area productions.

    ia_name:
        Internal area name for selecting zone column.

    calib_params:
        Dictionary of calibration parameters.

    value_var:
        name of total to sum

    verbose:
        Indicates whether to print a log of the process to the terminal.
        Useful to set verbose=False when using multi-threaded loops

    Return
    ----------
    distribution_p:
        Filtered DataFrame of distributed productions.
    """
    dp = pa_vector.copy()
    dp_cols = list(dp)

    for index, cp in calib_params.items():
        # except trip length bands
        if index in dp_cols:
            if cp != 'none':
                # Ignore nulled out segments (soc or ns)
                # Force the parameter to integer, or it drops trips
                param = cp
                dp = dp[dp[index] == param]
                if verbose:
                    print(index, cp)
            else:
                print_w_toggle('Ignoring ' + index, verbose=verbose)
        else:
            print_w_toggle('Ignoring trip length bands', verbose=verbose)

    dp_ri = [ia_name, value_var]
    dp = dp.reindex(dp_ri, axis=1)

    # Aggregate to zones
    dp = dp.groupby(ia_name).sum().reset_index()

    # Round, if it wants
    if round_val is not None:
        total_dp = dp[value_var].sum()
        dp[value_var] = dp[value_var].round(round_val)

        if verbose:
            print('Values=%f before rounding.' % total_dp)
            print('Values=%f after rounding.' % (dp[value_var].sum()))
            print('Same=%s' % str(total_dp == dp[value_var].sum()))
    else:
        total_dp = None

    return dp, total_dp


def filter_pa_cols(pa_frame,
                   ia_name,
                   calib_params,
                   round_val=3,
                   verbose=True):
    """
    Returns data for a unique segmentation and it sum
    """
    dp = pa_frame.copy()
    col_names = list(dp)
    target_col = col_names.copy()

    # This is hanging on the thread that tp and p never conflict
    # TODO: Think of something to guarantee that works
    for index, cp in calib_params.items():
        if index != 'tlb':
            prior = target_col
            target_col = [x for x in target_col if (index + str(cp)) in x]
            if len(target_col) == 0:
                print_w_toggle('Col lookup %s failed' % index, verbose=verbose)
                target_col = prior

    if len(target_col) > 1:
        print_w_toggle('Search returned >1 col', verbose=verbose)
        print(target_col)
        print_w_toggle('Picking ' + target_col[0], verbose=verbose)
    target_col = target_col[0]

    dp = dp.reindex([ia_name, target_col], axis=1)
    print(dp)
    total_dp = dp[target_col].sum()

    return dp, total_dp


def get_costs(model_lookup_path,
              calib_params,
              tp='24hr',
              iz_infill=0.5,
              replace_nhb_with_hb=False,
              ):
    """
    # TODO(BT): Stop calling this function. Move to new method in utils.costs
    """
    # units takes different parameters
    # TODO: Needs a config guide for the costs somewhere
    """
    This function imports distances or costs from a given path.

    Parameters
    ----------
    model_lookup_path:
        Model folder to look in for distances/costs. Should be in call or global.

    calib_params:
        Calibration parameters dictionary'

    tp:
        Should ultimately take 24hr & tp, usually 24hr for hb and tp for NHB.

    direction = None:
        Takes None, 'To', 'From'

    car_available = None:
        Takes None, True, False

    seed_intrazonal = True:
        Takes True or False - whether to add a value half the minimum
        interzonal value to the intrazonal cells. Currently needed for distance
        but not cost.

    Returns:
    ----------
    dat:
        DataFrame containing required cost or distance values.
    """
    # TODO: Adapt model input costs to take time periods
    # TODO: The name cost_cols is misleading
    file_sys = os.listdir(os.path.join(model_lookup_path, 'costs'))
    tp_path = [x for x in file_sys if tp in x]

    dat = pd.read_csv(os.path.join(model_lookup_path,
                                   'costs',
                                   tp_path[0]))
    cols = list(dat)

    # Get purpose and direction from calib_params
    ca = None
    purpose = None
    time_period = None

    for index, param in calib_params.items():
        # Need a purpose, if a ca is not picked up returns none
        if index == 'p':
            purpose = param
        if index == 'ca':
            if param == 1:
                ca = 'nca'
            elif param == 2:
                ca = 'ca'
        if index == 'tp':
            time_period = param

    # Purpose to string
    commute = [1]
    business = [2, 12]
    other = [3, 4, 5, 6, 7, 8, 13, 14, 15, 16, 18]
    if purpose in commute:
        str_purpose = 'commute'
    elif purpose in business:
        str_purpose = 'business'
    elif purpose in other:
        str_purpose = 'other'
    else:
        raise ValueError("Cannot convert purpose to string. " +
                         "Got %s." % str(purpose))

    # Filter down on purpose
    cost_cols = [x for x in cols if str_purpose in x]
    # Handle if we have numeric purpose costs, hope so, they're better!
    if len(cost_cols) == 0:
        if replace_nhb_with_hb:
            if purpose >= 10:
                purpose -= 10
        cost_cols = [x for x in cols if ('p' + str(purpose)) in x]

    # Filter down on car availability
    if ca is not None:
        # Have to be fussy as ca is in nca...
        if ca == 'ca':
            cost_cols = [x for x in cost_cols if 'nca' not in x]
        elif ca == 'nca':
            cost_cols = [x for x in cost_cols if 'nca' in x]

    if time_period is not None:
        cost_cols = [x for x in cost_cols if str(time_period) in x]

    target_cols = ['p_zone', 'a_zone']
    for col in cost_cols:
        target_cols.append(col)
    cost_return_name = cost_cols[0]

    dat = dat.reindex(target_cols, axis=1)
    dat = dat.rename(columns={cost_cols[0]: 'cost'})

    # Redefine cols
    cols = list(dat)

    if iz_infill is not None:
        dat = dat.copy()
        min_inter_dat = dat[dat[cols[2]] > 0]
        # Derive minimum intrazonal
        min_inter_dat = min_inter_dat.groupby(cols[0]).min().reset_index().drop(cols[1], axis=1)
        intra_dat = min_inter_dat.copy()
        intra_dat[cols[2]] = intra_dat[cols[2]] * iz_infill
        iz = dat[dat[cols[0]] == dat[cols[1]]]
        non_iz = dat[dat[cols[0]] != dat[cols[1]]]
        iz = iz.drop(cols[2], axis=1)
        # Rejoin
        iz = iz.merge(intra_dat, how='inner', on=cols[0])
        dat = pd.concat([iz, non_iz], axis=0, sort=True).reset_index(drop=True)

    return (dat, cost_return_name)


def get_distance(model_lookup_path,
                 journey_purpose=None,
                 direction=None,
                 seed_intrazonal=True):
    """
    This function imports distances or costs from a given path.

    Parameters
    ----------
    model_lookup_path:
        Model folder to look in for distances/costs. Should be in call or global.

    journey_purpose = None:
        Takes None, 'commute', 'business' or 'other'.

    direction = None:
        Takes None, 'To', 'From'

    seed_intrazonal = True:
        Takes True or False - whether to add a value half the minimum
        interzonal value to the intrazonal cells. Currently needed for distance
        but not cost.

    Returns:
    ----------
    dat:
        DataFrame containing required distance values.
    """
    file_sys = os.listdir(model_lookup_path)
    distance_path = [x for x in file_sys if 'distance' in x]
    print(distance_path)
    distance_path = distance_path[0]
    dat = pd.read_csv(model_lookup_path + '/' + distance_path)
    cols = list(dat)

    if seed_intrazonal:
        dat = dat.copy()
        min_inter_dat = dat[dat[cols[2]] > 0]
        # Derive minimum intrazonal
        min_inter_dat = min_inter_dat.groupby(
            cols[0]).min().reset_index().drop(cols[1], axis=1)
        intra_dat = min_inter_dat.copy()
        intra_dat[cols[2]] = intra_dat[cols[2]] / 2
        iz = dat[dat[cols[0]] == dat[cols[1]]]
        non_iz = dat[dat[cols[0]] != dat[cols[1]]]
        iz = iz.drop(cols[2], axis=1)
        # Rejoin
        iz = iz.merge(intra_dat, how='inner', on=cols[0])
        dat = pd.concat([iz, non_iz], axis=0, sort=True).reset_index(drop=True)

    return (dat)


def balance_by_band(band_atl,
                    distance,
                    internal_pa,
                    echo=True):
    """
    Balance based on segments.
    A lot of duplication from trip length by band
    """

    # Get total p and total a
    total_p = internal_pa.sum(axis=1).sum()
    total_a = internal_pa.sum(axis=0).sum()

    # Get min max for each
    if 'tlb_desc' in list(band_atl):
        # R built
        ph = band_atl['tlb_desc'].str.split('-', n=1, expand=True)
        band_atl['min'] = ph[0].str.replace('(', '')
        band_atl['max'] = ph[1].str.replace('[', '')
        band_atl['min'] = band_atl['min'].str.replace('(', '').values
        band_atl['max'] = band_atl['max'].str.replace(']', '').values
        del (ph)
    elif 'lower' in list(band_atl):
        # Python built
        # Convert bands to km
        band_atl['min'] = band_atl['lower'] * 1.61
        band_atl['max'] = band_atl['upper'] * 1.61

    round_mat = []
    for index, row in band_atl.iterrows():

        # Get total distance
        band_mat = np.where(
            (
                    (distance >= float(row['min']))
                    &
                    (distance < float(row['max']))
            ),
            distance,
            0)

        distance_bool = np.where(band_mat == 0, band_mat, 1)
        band_trips = internal_pa * distance_bool

        band_p = band_trips.sum(axis=1).round(3)
        # Just in:
        band_a = band_trips.sum(axis=0).round(3)

        round_trips = band_trips.round(3)
        balance_p = round_trips.sum(axis=1).sum().round(3)

        if balance_p.sum() > 0:
            refactor = band_p / balance_p
            print_w_toggle(refactor, echo=echo)
            round_trips = round_trips * refactor.round(3)

        round_mat.append(round_trips)

    balanced_pa = np.zeros((len(internal_pa), len(internal_pa)))

    for r_mat in round_mat:
        balanced_pa = r_mat + balanced_pa

    # Get output totals
    final_p = internal_pa.sum(axis=1).sum()
    final_a = internal_pa.sum(axis=0).sum()

    if echo:
        print('Productions were: ' + str(total_p))
        print('Productions now:  ' + str(final_p))
        print('Attractions were: ' + str(total_a))
        print('Attractions now:  ' + str(final_a))

    return (balanced_pa)


def single_balance(achieved_pa,
                   target_attractions,
                   target_productions,
                   echo=True):
    """
    Balance achieved attractions to target.
    Balance achieved productions to target.
    Then stop. Output will have slightly broken attractions.

    acheived_pa = distributed pa as numpy matrix,
    w format p/a, ie. p=rows, a=index.

    target_attractions = original attractions as numpy vector

    target_productions = original productions as numpy vector
    """

    # TODO: Check

    curr_a = achieved_pa.sum(axis=0)
    curr_a = np.where(curr_a == 0, 0.0001, curr_a)

    # Fill in target attractions
    targ_a = np.where(target_attractions == 0,
                      0.0001,
                      target_attractions)

    # Target over current, multiply across rows by factor
    corr_fac_a = targ_a / curr_a
    corr_fac_a = np.broadcast_to(corr_fac_a,
                                 (len(corr_fac_a),
                                  len(corr_fac_a)))

    # Apply
    achieved_pa = achieved_pa * corr_fac_a

    # Sometimes this contains NaN and outputs empty matrices. Warn the user
    if np.isnan(achieved_pa).any():
        print("WARNING: Achieved PA contains NaN. " +
              "Something has gone wrong - possibly a math error.\n" +
              "Check for RuntimeWarning above! "
              "This PA Matrix will probably be all empty")
        # Add in print in outer loop telling us which P and M combo we are on

    if echo:
        # Check and print totals
        print('Attractions balanced')
        print('Current ' + str(achieved_pa.sum(axis=0)))
        print('Target ' + str(targ_a.sum()))

    curr_p = achieved_pa.sum(axis=1)
    curr_p = np.where(curr_p == 0, 0.0001, curr_p)

    targ_p = np.where(target_productions == 0,
                      0.0001,
                      target_productions)

    # Target over current, multiply across rows by factor
    corr_fac_p = targ_p / curr_p
    # Same as before but transposed to rows
    corr_fac_p = np.broadcast_to(corr_fac_p,
                                 (len(corr_fac_p),
                                  len(corr_fac_p))).T

    # Apply
    achieved_pa = achieved_pa * corr_fac_p

    if echo:
        # Check and print totals
        print('Productions balanced')
        print('Current ' + str(achieved_pa.sum(axis=1)))
        print('Target ' + str(targ_p.sum()))

    return (achieved_pa)


def build_distribution_bins(internal_distance,
                            distribution,
                            cost_col='cost',
                            verbose=True):
    """
    This takes a distribution and rounds the trip lengths to the nearest
    whole number, then counts the number of trips by each km.

    Parameters
    ----------
    internal_distance:
        Distance in long format with p/a headings = should be flexible

    distribution:
        PA matrix containing numbers of zone to zone trips.

    Returns
    ----------
    dist_bins:
        Flat file containing counts of trips by distance.
    """
    # TODO: You can't have zero distance trips so round to ceiling
    # TODO: Broken in a few ways - needs to be fixed
    # TODO: Rewrite  exists in trip_length_audit, maybe just call that

    # Join distance
    distribution = distribution.merge(internal_distance,
                                      how='left',
                                      on=['p_zone', 'a_zone'])
    # Output trips by target trip length distribution
    dist_cols = ['dt', cost_col]
    dist_bins = distribution.reindex(dist_cols, axis=1)
    dist_bins[cost_col] = dist_bins[cost_col].round(0)
    dist_bins = dist_bins.groupby(cost_col).sum().reset_index()
    print_w_toggle('outputting distribution bin', verbose=verbose)
    return dist_bins


def define_internal_external_areas(model_lookup_path):
    """
    This function imports an internal area definition from a model folder.

    Parameters
    ----------
    model_lookup_path:
        Takes a model folder to look for an internal area definition.

    Returns
    ----------
    [0] internal_area:
        The internal area of a given model.

    [1] external_area:
        The external area of a given model.
    """
    file_sys = os.listdir(model_lookup_path)
    internal_file = [x for x in file_sys if 'internal_area' in x][0]
    external_file = [x for x in file_sys if 'external_area' in x][0]

    internal_area = pd.read_csv(model_lookup_path + '/' + internal_file)
    external_area = pd.read_csv(model_lookup_path + '/' + external_file)

    return internal_area, external_area


def get_init_params(path,
                    distribution_type='hb',
                    model_name=None,
                    mode_subset=None,
                    purpose_subset=None):
    """
    This function imports beta values for deriving distributions from
    a given path. Chunk exists as a filename in the target folder.

    Parameters
    ----------
    path:
        Path to folder containing containing required beta values.

    distribution_type = hb:
        Distribution type. Takes hb or nhb.

    model_name:
        Name of model. For pathing to new lookups.

    chunk:
        Number of chunk to take if importing by chunks. This is designed to
        make it easy to multi-process in future, and can be used to run
        distributions in parallel IDEs now.

    Return
    ----------
    initial_betas:
        DataFrame containing target betas for distribution.
    """

    if model_name is None:
        path = os.path.join(path,
                            'init_params_' + distribution_type + '.csv')
    else:
        path = os.path.join(path,
                            ''.join([model_name.lower(),
                                     '_init_params_',
                                     str(distribution_type),
                                     '.csv']))

    init_params = pd.read_csv(path)

    if mode_subset:
        init_params = init_params[
            init_params['m'].isin(mode_subset)]
    if purpose_subset:
        init_params = init_params[
            init_params['p'].isin(purpose_subset)]

    return init_params


def get_cjtw(model_lookup_path,
             model_name,
             subset=None,
             reduce_to_pa_factors=True):
    """
    This function imports census journey to work and converts types
    to ntem journey types

    Parameters
    ----------
    model_lookup_path:
        Takes a model folder to look for a cjtw zonal conversion

    subset:
        Takes a vector of model zones to filter by. Mostly for test model runs.

    Returns
    ----------
    [0] cjtw:
        A census journey to work distribution in the required zonal format.
    """
    # Lower model name for use
    mn = model_name.lower()

    # TODO: If no cjtw to model zone conversion there - run one

    file_sys = os.listdir(model_lookup_path)
    cjtw_path = [x for x in file_sys if ('cjtw_' + mn) in x][0]
    cjtw = pd.read_csv(model_lookup_path + '/' + cjtw_path)

    # CTrip End Categories
    # 1 Walk
    # 2 Cycle
    # 3 Car driver
    # 4 Car passenger
    # 5 Bus
    # 6 Rail / underground

    if subset is not None:
        sub_col = list(subset)
        sub_zones = subset[sub_col].squeeze()
        cjtw = cjtw[cjtw['1_' + mn + 'Areaofresidence'].isin(sub_zones)]
        cjtw = cjtw[cjtw['2_' + mn + 'Areaofworkplace'].isin(sub_zones)]

    method_to_mode = {'4_Workmainlyatorfromhome': '1_walk',
                      '5_Undergroundmetrolightrailtram': '6_rail_ug',
                      '6_Train': '6_rail_ug',
                      '7_Busminibusorcoach': '5_bus',
                      '8_Taxi': '3_car',
                      '9_Motorcyclescooterormoped': '2_cycle',
                      '10_Drivingacarorvan': '3_car',
                      '11_Passengerinacarorvan': '3_car',
                      '12_Bicycle': '2_cycle',
                      '13_Onfoot': '1_walk',
                      '14_Othermethodoftraveltowork': '1_walk'}
    modeCols = list(method_to_mode.keys())

    for col in modeCols:
        cjtw = cjtw.rename(columns={col: method_to_mode.get(col)})

    cjtw = cjtw.drop('3_Allcategories_Methodoftraveltowork', axis=1)
    cjtw = cjtw.groupby(cjtw.columns, axis=1).sum()
    cjtw = cjtw.reindex(['1_' + mn + 'Areaofresidence',
                         '2_' + mn + 'Areaofworkplace',
                         '1_walk', '2_cycle', '3_car',
                         '5_bus', '6_rail_ug'], axis=1)
    # Redefine mode cols for new aggregated modes
    modeCols = ['1_walk', '2_cycle', '3_car', '5_bus', '6_rail_ug']
    # Pivot
    cjtw = pd.melt(cjtw, id_vars=['1_' + mn + 'Areaofresidence',
                                  '2_' + mn + 'Areaofworkplace'],
                   var_name='mode', value_name='trips')
    cjtw['mode'] = cjtw['mode'].str[0]

    # Build distribution factors
    hb_totals = cjtw.drop(
        '2_' + mn + 'Areaofworkplace',
        axis=1
    ).groupby(
        ['1_' + mn + 'Areaofresidence', 'mode']
    ).sum().reset_index()

    hb_totals = hb_totals.rename(columns={'trips': 'zonal_mode_total_trips'})
    hb_totals = hb_totals.reindex(
        ['1_' + mn + 'Areaofresidence', 'mode', 'zonal_mode_total_trips'],
        axis=1
    )

    cjtw = cjtw.merge(hb_totals,
                      how='left',
                      on=['1_' + mn + 'Areaofresidence', 'mode'])

    # Divide by total trips to get distribution factors

    if reduce_to_pa_factors:
        cjtw['distribution'] = cjtw['trips'] / cjtw['zonal_mode_total_trips']
        cjtw = cjtw.drop(['trips', 'zonal_mode_total_trips'], axis=1)
    else:
        cjtw = cjtw.drop(['zonal_mode_total_trips'], axis=1)

    return cjtw


def single_constraint(balance,
                      constraint,
                      alpha=None,
                      beta=None,
                      cost=None):
    """
    This function applies a single constrained distribution function
    to a pa matrix to derive new balancing factors for interating a solution.

    Parameters
    ----------
    row:
        A row of data in a dataframe. Will pick up automatically if used
        in pd.apply.

    constraint = p:
        Variable to constrain by. Takes 'p' to constrain to production or 'a'
        to constrain to attraction.

    beta = -0.1:
        Beta to use in the function. Should be passed externally. Defaults
        to 1 but this should never be used (unless -0.1 gives the right
        distribution)

    Returns
    ----------
    dt = New balancing factor. Should be added to column.
    """

    if alpha is not None and beta is not None and cost is not None:
        t = (cost ** alpha) * np.exp(beta * cost)
    else:
        t = 1
    dt = balance * constraint * t

    # Log normal
    # Normal start values: mu ~ 5 sigma ~ 2
    # 1/(Cij*sigma*(2pi)**0.5)*exp(-nlog(Cij)-mu)**2/(2/sigma**2)
    # TODO: Look at graph

    return (dt)


def double_constraint(ba,
                      p,
                      bb,
                      a,
                      alpha=None,
                      beta=None,
                      cost=None):
    """
    This function applies a double constrained distribution function
    to a pa matrix to derive distributed trip rates.

    Parameters
    ----------
    row:
        A row of data in a dataframe. Will pick up automatically if used
        in pd.apply.

    beta = -0.1:
        Beta to use in the function. Should be passed externally. Defaults
        to 1 but this should never be used (unless -0.1 gives the right
        distribution)

    Returns
    ----------
    dt = Distributed trips for a given interzonal.
    """
    if alpha is not None and beta is not None and cost is not None:
        t = (cost ** alpha) * np.exp(beta * cost)
    else:
        t = 1
    dt = p * ba * a * bb * t

    return dt


def get_internal_area(lookup_folder):
    """
    Get internal area - just takes a lookup folder.
    Just functionalised so it's obvious what's failed.
    """
    directory = os.listdir(lookup_folder)
    int_path = [x for x in directory if 'internal_area' in x][0]
    int_area = pd.read_csv(os.path.join(lookup_folder, int_path))

    # Assume first col it model zone
    zone_col = int_area.columns[0]
    int_area = int_area[zone_col].tolist()

    return int_area


def get_external_area(lookup_folder):
    """
    Get internal area - just takes a lookup folder.
    Just functionalised so it's obvious what's failed.
    """
    directory = os.listdir(lookup_folder)
    ext_path = [x for x in directory if 'external_area' in x][0]
    ext_area = pd.read_csv(os.path.join(lookup_folder, ext_path))

    # Assume first col it model zone
    zone_col = ext_area.columns[0]
    ext_area = ext_area[zone_col].tolist()

    return ext_area


def get_zone_range(zone_vector):
    """
    Zone vector as series - returns contiguous zones
    Needed to avoid placeholder zones being an issue
    """
    min_zone = int(zone_vector.min())
    max_zone = int(zone_vector.max())
    unq_zones = [i for i in range(min_zone, max_zone + 1)]

    return unq_zones


def equal_ignore_order(a, b):
    """
    Return whether if a and b contain the same items, ignoring order.

    Only use when elements are neither hashable nor sortable, as this
    method is quite slow.
    if hashable use: set(a) == set(b)
    if sortable use: sorted(a) ==  sorted(b)
    """
    unmatched = list(b)
    for element in a:
        try:
            unmatched.remove(element)
        except ValueError:
            return False
    return not unmatched


def generate_distribution_name(calib_params, segments=None):
    """
    Returns a string of the key val pairs separated by spaces

    Parameters
    ----------
    calib_params:
        A dictionary in the from {'p':1, 'm':1}

    segments:
        Which keys in calib params should be used to make up
        the distribution name.
        Defaults to ['p', 'm'].

    Returns
    ----------
    distribution_name:
        A string in the form 'p1 m1'
    """
    if segments is None:
        segments = ['p', 'm', 'tp']

    dist_name = ''
    for seg, num in calib_params.items():
        if seg in segments:
            dist_name += str(seg) + str(num) + ' '
    return dist_name.strip()


def print_dict_as_table(print_dict, rounding_factor=None):
    """
    Prints a dictionary as a table using the tabulate module

    Parameters
    ----------
    print_dict:
        Keys should be headers of the table. Values should be column
        values for that header.

    rounding_factor:
        How many decimal places to round all numbers to.
        Uses built-in round function. If None, no rounding is used.
        Defaults to None.
    """
    header, vals = zip(*print_dict.items())
    vals = [[x] if not isinstance(x, list) else x for x in vals]
    if rounding_factor:
        vals = [[round(float(x[0]), rounding_factor)] for x in vals]
    print(pd.DataFrame(dict(zip(header, vals))))


def log_change_generator(max_val, min_val, n_iters, increase=False):
    """
    Yields successive values between max_val and min_val changing on a log scale.

    Due to the log scale the rate of change will start off slow. The rate of
    change will then slowly increase as the number of yields reaches n_iters.

    Parameters
    ----------
    max_val:
        The maximum value to return.

    min_val:
        The minimum value to return.

    n_iters:
        The number of iterations to run for.

    increase:
        If True, start at min_val, end at max_val.
        If False, start at max_val, end at min_val.
        Defaults to False.

    Yields
    -------
    val:
        A float somewhere between max_val and min_val
    """
    for i in range(n_iters):
        # As i increases, factor change approaches 0 (from 1) quicker
        factor_change = math.log(n_iters - i, n_iters)
        if increase:
            yield max_val - (factor_change * (max_val - min_val))
        else:
            yield min_val + (factor_change * (max_val - min_val))


def convert_table_desc_to_min_max(band_atl, in_place=False):
    """
    Returns a copy of the dataframe with added min and max columns taken from
    the table_desc column

    Parameters
    ----------
    band_atl:
        pandas.DataFrame containing a tlb_dec column.

    in_place:
        if in_place is True then a copy is not made.

    Returns
    -------
    edited_band_atl:
        A copy of the dataframe with added min and max
    """
    if not in_place:
        band_atl = band_atl.copy()

    # Get min max for each band
    if 'tlb_desc' in list(band_atl):
        # R built
        ph = band_atl['tlb_desc'].str.split('-', n=1, expand=True)
        band_atl['min'] = ph[0].str.replace('(', '')
        band_atl['max'] = ph[1].str.replace('[', '')
        band_atl['min'] = band_atl['min'].str.replace('(', '').values
        band_atl['max'] = band_atl['max'].str.replace(']', '').values
        del (ph)
    elif 'lower' in list(band_atl):
        # Python built
        # Convert bands to km
        band_atl['min'] = band_atl['lower'] * 1.61
        band_atl['max'] = band_atl['upper'] * 1.61

    return band_atl


def get_observed_estimated_trips(band_atl,
                                 distance,
                                 internal_pa):
    """
    Returns the observed, estimated, and average trip length for
    each trip length band in band_atl.

    Parameters
    ----------
    band_atl:
        pandas.dataframe containing the observed (or target) data.
        Needs the following columns: ['tbl_desc', 'band_share', 'atl']

    distance:
        The distance cost matrix of travel between zones

    internal_pa:
        The estimated internal pa. Used to determine the estimated trips

    Returns
    -------
    est_trips:
        np.array vector of estimated trips for each band share

    obs_trips:
        np.array vector of observed trips for each band share

    atl_trips:
        np.array vector of average trip length for each band share

    """
    # Loop setup
    total_est_trips = internal_pa.sum(axis=1).sum()

    band_atl = convert_table_desc_to_min_max(band_atl)
    est_trips = list()
    obs_trips = list()
    atl_trips = list()

    # Calculate the return values for each band share
    for index, row in band_atl.iterrows():
        band_mask = ((distance >= float(row['min']))
                     & (distance < float(row['max'])))

        est_trips.append(np.sum(np.where(band_mask, internal_pa, 0)))
        obs_trips.append(row['band_share'] * total_est_trips)
        atl_trips.append(row['atl'])

    return np.array(est_trips), np.array(obs_trips), np.array(atl_trips)


def get_convergence_adjustment_factors(est_trips,
                                       obs_trips,
                                       atl_trips):
    """
    Returns factors for calculating convergence and alpha/beta adjustment

    Parameters
    ----------
    est_trips:
        np.array vector of estimated trips for each band share

    obs_trips:
        np.array vector of observed trips for each band share

    atl_trips:
        np.array vector of average trip length for each band share

    Returns
    -------
    convergence_adjustment_factors:
        A list of floats. These are factors used for calculating convergence
        and alpha/beta adjustment. They are in the following order:
        alpha_fix, alpha_gradient, alpha_current,
        beta_fix, beta_gradient, beta_current
    """
    atl_mask = (atl_trips > 0)

    alpha_fix = np.sum(obs_trips * np.log(atl_trips, where=atl_mask))
    alpha_gradient = np.sum((est_trips - obs_trips) * np.log(atl_trips, where=atl_mask))
    alpha_current = np.sum(est_trips * np.log(atl_trips, where=atl_mask))

    beta_fix = np.sum(obs_trips * atl_trips)
    beta_gradient = np.sum((est_trips - obs_trips) * atl_trips)
    beta_current = np.sum(est_trips * atl_trips)

    return alpha_fix, alpha_gradient, alpha_current, beta_fix, beta_gradient, beta_current


def r_squared(estimated, observed):
    """

    Parameters
    ----------
    estimated:
        np.array vector of estimated values. Should be same size as observed
    observed

    Returns
    -------
    r_squared:
        The R squared value of estimated against observed
    """
    x = (
            1
            -
            np.sum((estimated - observed) ** 2)
            /
            np.sum((observed - np.sum(observed) / len(observed)) ** 2)
    )
    return max(x, 0)


def least_squares(df, achieved_col, target_col):
    """
    Returns the least squares difference of the achieved_col - target_col.

    Parameters
    ----------
    df:
        The pandas dataframe containing the data.

    achieved_col:
        The df column containing the achieved data.

    target_col:
        The df column containing the target data.

    Returns
    -------
    least_squares:
        least squares difference of the achieved_col - target_col
    """
    estimated = np.array(df[achieved_col].values)
    target = np.array(df[target_col].values)
    return r_squared(estimated, target)


def get_band_adjustment_factors(band_df):
    """
    Take output DF of band shares and multiply to get adjustment factors.
    """

    band_df['adj_fac'] = band_df['tbs'] / band_df['bs']
    adj_fac = band_df.drop(['tbs', 'bs'], axis=1)
    # Fill na with 0
    adj_fac['adj_fac'] = adj_fac['adj_fac'].replace(np.inf, 0)

    return adj_fac


def get_compilation_params(lookup_folder,
                           get_pa=True,
                           get_od=True):
    """
    """
    out_dict = []

    lookup_list = os.listdir(lookup_folder)

    if get_pa:
        pa_path = [x for x in lookup_list if 'pa_matrix_params' in x][0]
        pa = pd.read_csv(lookup_folder + '/' + pa_path)
        out_dict.append(pa)

    if get_od:
        od_path = [x for x in lookup_list if 'od_matrix_params' in x][0]
        od = pd.read_csv(lookup_folder + '/' + od_path)
        out_dict.append(od)

    return out_dict


def parse_mat_output(list_dir,
                     sep='_',
                     mat_type='dat',
                     file_format='.csv',
                     file_name='file'):
    """
    """

    # Define UC format
    uc = ['commute', 'business', 'other',
          'Commute', 'Business', 'Other']

    # Get target file format only
    unq_files = [x for x in list_dir if file_format in x]
    # If no numbers in then drop
    unq_files = [x for x in list_dir if any(c.isdigit() for c in x)]

    split_list = []
    for file in unq_files:
        split_dict = {file_name: file}
        file = file.replace(file_format, '')
        test = str(file).split('_')
        for item in test:
            if 'hb' in item:
                name = 'trip_origin'
                dat = item
            elif item in uc:
                name = 'p'
                dat = item
            elif item == mat_type:
                name = 'mat_type'
                dat = item
            else:
                name = ''
                dat = ''
                # name = letters, dat = numbers
                for char in item:
                    if char.isalpha():
                        name += str(char)
                    else:
                        dat += str(char)
            # Return None not nan
            if len(dat) == 0:
                dat = 'none'
            split_dict.update({name: dat})
        split_list.append(split_dict)

    segments = pd.DataFrame(split_list)
    segments = segments.replace({np.nan: 'none'})

    return segments


def unpack_tlb(tlb,
               ):
    """
    Function to unpack a trip length band table into constituents.
    Parameters
    ----------
    tlb:
        A trip length band DataFrame
    Returns
    ----------
    min_dist:
        ndarray of minimum distance by band
    max_dist:
        ndarray of maximum distance by band
    obs_trip:
        Band share by band as fraction of 1
    obs_dist:

    """
    # Convert miles from raw NTS to km
    min_dist = tlb['lower'].astype('float').to_numpy() * _M_KM
    max_dist = tlb['upper'].astype('float').to_numpy() * _M_KM
    obs_trip = tlb['band_share'].astype('float').to_numpy()
    # TODO: Check that this works!!
    obs_dist = tlb['ave_km'].astype(float).to_numpy()

    return min_dist, max_dist, obs_trip, obs_dist<|MERGE_RESOLUTION|>--- conflicted
+++ resolved
@@ -498,54 +498,6 @@
 
     return base_path
 
-<<<<<<< HEAD
-=======
-
-def n_matrix_split(matrix,
-                   indices=['scalar_x', 'scalar_y'],
-                   index_names=['i', 'e'],
-                   summarise=False):
-    """
-    Function to split matrices by internal/external or north/south etc.
-    internal index has already been reduced to start at 0
-    split type should take [ie] or [north/south]
-    I'll write the north south later
-    """
-    # Check for missing indices in the given matrix
-    sum_len = sum([len(x) for x in indices])
-    if sum_len != len(matrix):
-        # TODO: build a third category with a name and a list of the missing
-        print('Do something')
-
-    # Bundle up indices into a dict
-    ind_dict = {}
-    n_i = 0
-    for i in indices:
-        ind_dict.update({index_names[n_i]: i})
-        n_i = n_i + 1
-
-    mats = []
-
-    # Iterate over each combination.
-    # Use take to get relevant matrix section
-
-    for key_a, dat_a in ind_dict.items():
-        for key_b, dat_b in ind_dict.items():
-            label = (str(key_a) + '_to_' + str(key_b))
-            out_mat = np.take(matrix, dat_a, axis=1)
-            out_mat = matrix.take(dat_a, axis=0)
-            out_mat = out_mat.take(dat_b, axis=1)
-            if summarise:
-                out_mat = out_mat.sum()
-            ret_dict = {'name': label,
-                        'dat': out_mat}
-            mats.append(ret_dict)
-    # TODO: Can you give me in a matrix??
-
-    return (mats)
-
-
->>>>>>> 757d061c
 # BACKLOG: Replace compile_od() with mat_p.compile_matrices()
 #  labels: demand merge, EFS, TMS
 def compile_od(od_folder,
