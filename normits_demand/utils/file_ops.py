# -*- coding: utf-8 -*-
"""
Created on: Thur February 11 15:59:21 2020
Updated on:

Original author: Ben Taylor
Last update made by:
Other updates made by:

File purpose:
A collections of utility functions for file operations
"""

# builtins
from __future__ import annotations

import os
import shutil
import time
import pickle
import pathlib
import warnings
import itertools

from os import PathLike

from typing import Any
from typing import List
<<<<<<< HEAD
from typing import Tuple
=======
from typing import Union
>>>>>>> 270a6312
from typing import Iterable

# Third Party
import numpy as np
import pandas as pd

# Local imports
import normits_demand as nd
from normits_demand import constants as consts
from normits_demand.utils import compress
from normits_demand.utils import general as du

from normits_demand.concurrency import multiprocessing as multiprocessing

# Imports that need moving into here
from normits_demand.utils.general import list_files

# CONSTANTS
PD_COMPRESSION = {'.zip', '.gzip', '.bz2', '.zstd', '.csv.bz2'}


def remove_suffixes(path: pathlib.Path) -> pathlib.Path:
    """Removes all suffixes from path

    Parameters
    ----------
    path:
        The path to remove the suffixes from

    Returns
    -------
    path:
        path with all suffixes removed
    """
    # Init
    parent = path.parent
    prev = pathlib.Path(path.name)

    # Remove a suffix then check if all are removed
    while True:
        new = pathlib.Path(prev.stem)

        # No more suffixes to remove
        if new.suffix == '':
            break

        prev = new

    return parent / new


def file_exists(file_path: nd.PathLike) -> bool:
    """
    Checks if a file exists at the given path.

    Parameters
    ----------
    file_path:
        path to the file to check.

    Returns
    -------
    file_exists:
        True if a file exists, else False
    """
    if not os.path.exists(file_path):
        return False

    if not os.path.isfile(file_path):
        raise IOError(
            "The given path exists, but does not point to a file. "
            "Given path: %s" % str(file_path)
        )

    return True


def check_file_exists(file_path: nd.PathLike,
                      find_similar: bool = False,
                      ) -> None:
    """
    Checks if a file exists at the given path. Throws an error if not.

    Parameters
    ----------
    file_path:
        path to the file to check.

    find_similar:
        Whether to look for files with the same name, but a different file
        type extension. If True, this will call find_filename() using the
        default alternate file types: ['.pbz2', '.csv']

    Returns
    -------
    None
    """
    if find_similar:
        find_filename(file_path)
        return

    if not file_exists(file_path):
        raise IOError(
            "Cannot find a path to: %s" % str(file_path)
        )


def check_path_exists(path: nd.PathLike) -> None:
    """
    Checks if a path exists. Throws an error if not.

    Parameters
    ----------
    path:
        path to the file to check.

    Returns
    -------
    None
    """
    if not os.path.exists(path):
        raise IOError(
            "The following path does not exist: %s" % str(path)
        )


def is_csv(file_path: nd.PathLike) -> bool:
    """
    Returns True if given file path points to a csv, else False

    Parameters
    ----------
    file_path:
        path to the file to check

    Returns
    -------
    boolean:
        True if given file path points to a csv, else False
    """
    # Try to extract the filename extension
    filename_parts = str(file_path).split('.')

    # File doesn't seem to have an file_extension?
    if len(filename_parts) < 1:
        return False

    file_extension = filename_parts[-1].lower()
    return file_extension == 'csv'


def maybe_add_suffix(path: nd.PathLike,
                     suffix: str,
                     overwrite: bool = True,
                     ) -> pathlib.Path:
    """
    Adds suffix to path if no suffix already exists.

    Will overwrite any existing suffix if overwrite is set to True

    Parameters
    ----------
    path:
        The path to maybe add the suffix to.

    suffix:
        The suffix to add onto path.

    overwrite:
        If set to True, will overwrite any suffix that already exists in path.

    Returns
    -------
    path:
        The original passed in path with an updated suffix.
    """
    # Init
    if not isinstance(path, pathlib.Path):
        path = pathlib.Path(path)

    # Remove current suffix if we're overwriting
    if overwrite:
        path = path.parent / path.stem

    # Add suffix if not there
    if path.suffix == '':
        path = path.parent / (path.name + suffix)

    return path


def is_index_set(df: pd.DataFrame):
    """
    Tries to check if the index of df has been set.

    Parameters
    ----------
    df:
        The df to check

    Returns
    -------
    is_index_set:
        True if index is set
    """
    # If name is set, index is probably set
    if df.index.name is not None:
        return True

    # If resetting the index changes it, it was probably set
    pre_index = df.index
    post_index = df.reset_index().index
    if not (pre_index == post_index).all():
        return True

    return False


def read_df(path: nd.PathLike,
            index_col: int = None,
            find_similar: bool = False,
            **kwargs,
            ) -> pd.DataFrame:
    """
    Reads in the dataframe at path. Decompresses the df if needed.
    
    Parameters
    ----------
    path:
        The full path to the dataframe to read in

    index_col:
        Will set this column as the index if reading from a compressed
        file, and the index is not already set.
        If reading from a csv, this is passed straight to pd.read_csv()

    find_similar:
        If True and the given file at path cannot be found, files with the
        same name but different extensions will be looked for and read in
        instead. Will check for: '.csv', '.pbz2'

    Returns
    -------
    df:
        The read in df at path.
    """

    # Try and find similar files if we are allowed
    if not os.path.exists(path):
        if not find_similar:
            raise FileNotFoundError(
                "No such file or directory: '%s'" % path
            )
        path = find_filename(path)

    # Determine how to read in df
    if pathlib.Path(path).suffix == '.pbz2':
        df = compress.read_in(path)

        # Optionally try and set the index
        if index_col is not None and not is_index_set(df):
            df = df.set_index(list(df)[index_col])

        # Unset the index col if it is set - this is how pd.read_csv() works
        if index_col is None and df.index.name is not None:
            df = df.reset_index()

        # Make sure no column name is set - this is how pd.read_csv() works
        df.columns.name = None
        return df

    elif pathlib.Path(path).suffix == '.csv':
        return pd.read_csv(path, index_col=index_col, **kwargs)

    elif pathlib.Path(path).suffix in PD_COMPRESSION:
        return pd.read_csv(path, index_col=index_col, **kwargs)

    else:
        raise ValueError(
            "Cannot determine the filetype of the given path. Expected "
            "either '.csv' or '%s'\n"
            "Got path: %s"
            % (consts.COMPRESSION_SUFFIX, path)
        )


def write_df(df: pd.DataFrame, path: nd.PathLike, **kwargs) -> pd.DataFrame:
    """
    Writes the dataframe at path. Decompresses the df if needed.

    Parameters
    ----------
    df:
        The dataframe to write to disk

    path:
        The full path to the dataframe to read in

    **kwargs:
        Any arguments to pass to the underlying write function.

    Returns
    -------
    df:
        The read in df at path.
    """
    # Init
    path = pathlib.Path(path)

    # Determine how to read in df
    if pathlib.Path(path).suffix == '.pbz2':
        compress.write_out(df, path)

    elif pathlib.Path(path).suffix == '.csv':
        df.to_csv(path, **kwargs)

    elif pathlib.Path(path).suffix in PD_COMPRESSION:
        df.to_csv(path, **kwargs)

    else:
        raise ValueError(
            "Cannot determine the filetype of the given path. Expected "
            "either '.csv' or '%s'" % consts.COMPRESSION_SUFFIX
        )


def filename_in_list(filename: nd.PathLike,
                     lst: List[nd.PathLike],
                     ignore_ftype: bool = False,
                     ) -> bool:
    """Returns True if filename exists in lst

    Parameters
    ----------
    filename:
        The filename to search for in lst

    lst:
        The list to search for filename in

    ignore_ftype:
        Whether to ignore the filetypes in both the filename and lst
        when searching

    Returns
    -------
    boolean:
        True if filename is in lst, False otherwise
    """
    # If we're not ignoring ftype, we can do a simple check
    if not ignore_ftype:
        return filename in lst

    # Init
    filename = pathlib.Path(filename)
    lst = [pathlib.Path(x) for x in lst]

    # Compare the names
    for item in lst:
        item_no_ftype = item.parent / item.stem
        filename_no_ftype = filename.parent / filename.stem

        if item_no_ftype == filename_no_ftype:
            return True

    return False


def find_filename(path: nd.PathLike,
                  alt_types: List[str] = None,
                  return_full_path: bool = True,
                  ) -> pathlib.Path:
    """
    Checks if the file at path exists under a different file extension.

    If path ends in a file extension, will try find that file first. If
    that doesn't exist, it will look for a compressed, or '.csv' version.

    Parameters
    ----------
    path:
        The path to the file to try and find

    alt_types:
        A list of alternate filetypes to consider. By default, will be:
        ['.pbz2', '.csv']

    return_full_path:
        If False, will only return the name of the file, and not the full path

    Returns
    -------
    path:
        The path to a matching, or closely matching (differing only on
        filetype extension) file.

    Raises
    ------
    FileNotFoundError:
        If the file cannot be found under any of the given alt_types file
        extensions.
    """
    # Init
    path = pathlib.Path(path)

    # Wrapper around return to deal with full path or not
    def return_fn(ret_path):
        if return_full_path:
            return ret_path
        return ret_path.name

    if alt_types is None:
        alt_types = ['.pbz2', '.csv'] + list(PD_COMPRESSION)

    # Make sure they all start with a dot
    temp_alt_types = list()
    for ftype in alt_types:
        if not du.starts_with(ftype, '.'):
            ftype = '.' + ftype
        temp_alt_types.append(ftype)
    alt_types = temp_alt_types.copy()

    # Try to find the path as is
    if path.suffix != '':
        if os.path.exists(path):
            return return_fn(path)

    # Try to find similar paths
    attempted_paths = list()
    base_path = remove_suffixes(path)
    for ftype in alt_types:
        i_path = base_path.with_suffix(ftype)
        attempted_paths.append(i_path)
        if os.path.exists(i_path):
            return return_fn(i_path)

    # If here, no paths were found!
    raise FileNotFoundError(
        "Cannot find any similar files. Tried all of the following paths: %s"
        % str(attempted_paths)
    )


def _copy_all_files_internal(import_dir: nd.PathLike,
                             export_dir: nd.PathLike,
                             force_csv_out: bool,
                             index_col_out: bool,
                             in_fname: nd.PathLike,
                             ) -> None:
    """
    internal function of copy_all_files
    """
    in_fname = pathlib.Path(in_fname)

    # Do we need to convert the file? We do with
    # if not(force_csv_out and in_fname.suffix != '.csv'):
    #     # If not, we can just copy over as is
    #     du.copy_and_rename(
    #         src=import_dir / in_fname,
    #         dst=export_dir / in_fname,
    #     )
    #     return

    # Only get here if we do need to convert the file type
    in_path = import_dir / in_fname
    out_path = export_dir / (in_fname.stem + '.csv')

    # Read in, then write out as csv
    df = read_df(in_path)
    write_df(df, out_path, index=index_col_out)


def copy_all_files(import_dir: nd.PathLike,
                   export_dir: nd.PathLike,
                   force_csv_out: bool = False,
                   index_col_out: bool = True,
                   process_count: int = consts.PROCESS_COUNT,
                   ) -> None:
    """
    Copies all of the files from import_dir into export_dir

    Will attempt to read in any format of file, but the output can be
    forced into csv format using force_csv_out.

    Parameters
    ----------
    import_dir:
        Path to the directory containing all the files to copy

    export_dir:
        Path to the directory where all the copied files should be placed

    force_csv_out:
        If True, the copied files will be translated into .csv files.


    index_col_out:
        If True, will write the index column out as well.

    process_count:
        THe number of processes to use when copying the data over.
        0 - use no multiprocessing, run as a loop.
        +ve value - the number of processes to use.
        -ve value - the number of processes less than the cpu count to use.

    Returns
    -------
    None
    """
    # Init
    fnames = du.list_files(import_dir)
    import_dir = pathlib.Path(import_dir)
    export_dir = pathlib.Path(export_dir)

    # ## MULTIPROCESS THE COPY ## #
    unchanging_kwargs = {
        'import_dir': import_dir,
        'export_dir': export_dir,
        'index_col_out': index_col_out,
        'force_csv_out': force_csv_out,
    }

    kwarg_list = list()
    for in_fname in fnames:
        kwargs = unchanging_kwargs.copy()
        kwargs['in_fname'] = in_fname
        kwarg_list.append(kwargs)

    multiprocessing.multiprocess(
        fn=_copy_all_files_internal,
        kwargs=kwarg_list,
        process_count=process_count,
    )


def _copy_files_internal(
    src: os.PathLike,
    dst: os.PathLike,
) -> None:
    """Copy a file from one location to another"""
    shutil.copy(
        src=src,
        dst=dst,
    )


def copy_and_rename_files(
    files: List[Tuple[os.PathLike, os.PathLike]],
    process_count: int = consts.PROCESS_COUNT,
) -> None:
    """
    Copy files from one location to another

    Takes a list of tuples and copies the first item of each tuple into
    the location given by the second item in a tuple

    Parameters
    ----------
    files:
        A list of Tuples of files to copy from and to. `(src, dst)` Tuples

    process_count:
        THe number of processes to use when copying the data over.
        0 - use no multiprocessing, run as a loop.
        +ve value - the number of processes to use.
        -ve value - the number of processes less than the cpu count to use.

    Returns
    -------
    None
    """
    # Convert into a list of kwargs
    keys = [('src', 'dst')] * len(files)
    kwarg_list = [dict(zip(ks, vs)) for ks, vs in zip(keys, files)]

    multiprocessing.multiprocess(
        fn=_copy_files_internal,
        kwargs=kwarg_list,
        process_count=process_count,
    )


def remove_from_fname(path: nd.PathLike,
                      to_remove: str,
                      ) -> pathlib.Path:
    """
    Returns path without to_remove in it

    Parameters
    ----------
    path:
        The path to edit

    to_remove:
        The string to remove from path.

    Returns
    -------
    path:
        path without to_remove in it
    """
    # Init
    path = pathlib.Path(path)

    # Get a version of the filename without the suffix
    new_fname = path.stem.replace(to_remove, '')

    return path.parent / (new_fname + path.suffix)


def add_to_fname(path: nd.PathLike,
                 to_add: str,
                 ) -> pathlib.Path:
    """
    Returns path with to_add in it

    Parameters
    ----------
    path:
        The path to edit

    to_add:
        The string to add to the end of path (before the file type extension).

    Returns
    -------
    path:
        path with to_add in it
    """
    # Init
    path = pathlib.Path(path)

    # Get a version of the filename without the suffix
    new_fname = path.stem + to_add

    return path.parent / (new_fname + path.suffix)


def remove_internal_suffix(path: nd.PathLike) -> pathlib.Path:
    """
    Returns path without the internal suffix in it.

    The internal suffix comes from efs_consts.INTERNAL_SUFFIX

    Parameters
    ----------
    path:
        The path to remove the internal suffix from

    Returns
    -------
    path:
        path without the internal suffix in it
    """
    return remove_from_fname(path, consts.INTERNAL_SUFFIX)


def add_external_suffix(path: nd.PathLike) -> pathlib.Path:
    """
    Returns path with the external suffix added to it

    The external suffix comes from efs_consts.EXTERNAL_SUFFIX

    Parameters
    ----------
    path:
        The path to edit

    Returns
    -------
    path:
        path with the external suffix added
    """
    return add_to_fname(path, consts.EXTERNAL_SUFFIX)


def copy_segment_files(src_dir: nd.PathLike,
                       dst_dir: nd.PathLike,
                       segmentation: nd.SegmentationLevel,
                       process_count: int = consts.PROCESS_COUNT,
                       **filename_kwargs
                       ) -> None:
    """Copy segment files from src_dir to dst_dir

    Parameters
    ----------
    src_dir
    dst_dir
    segmentation
    process_count
    filename_kwargs
    """
    # Generate all the filenames
    filenames = list()
    for segment_params in segmentation:
        filenames.append(segmentation.generate_file_name(
            segment_params=segment_params,
            **filename_kwargs,
        ))

    copy_files(
        src_dir=src_dir,
        dst_dir=dst_dir,
        filenames=filenames,
        process_count=process_count,
    )


def copy_files(src_dir: nd.PathLike,
               dst_dir: nd.PathLike,
               filenames: List[str],
               process_count: int = consts.PROCESS_COUNT,
               ) -> None:
    """Copy files from src_dir to dst_dir

    Copies all files in `filenames` from `src_dir` into `dst_dir`. Internally
    uses multiprocessing to do the copy to make it really fast.

    Parameters
    ----------
    src_dir:
        The directory to copy `filenames` from.

    dst_dir:
        The directory to copy `filenames` to.

    filenames:
        A list of the filenames to copy.

    process_count:
        The number of processes to use when copying files. By default, uses
        the module default process count.

    Returns
    -------
    None
    """
    # Setup kwargs
    kwarg_list = list()
    for fname in filenames:
        kwarg_list.append({
            'src': os.path.join(src_dir, fname),
            'dst': os.path.join(dst_dir, fname),
        })

    multiprocessing.multiprocess(
        fn=du.copy_and_rename,
        kwargs=kwarg_list,
        process_count=process_count,
        pbar_kwargs={'disable': False},
    )


def create_folder(folder_path: nd.PathLike,
                  verbose_create: bool = True,
                  verbose_exists: bool = False,
                  ) -> None:
    """
    Create a new folder at desired location

    Parameters
    ----------
    folder_path:
        Path to the folder to create

    verbose_create:
        Whether to print a message when creating the path

    verbose_exists:
        Whether to print a message when the path already exists

    """
    # Check if path exists
    if os.path.exists(folder_path):
        du.print_w_toggle('Folder already exists', verbose=verbose_exists)
        return

    os.makedirs(folder_path, exist_ok=True)
    du.print_w_toggle(
        f"New project folder created at {folder_path}",
        verbose=verbose_create,
    )


def write_pickle(obj: object,
                 path: os.PathLike,
                 protocol: int = pickle.HIGHEST_PROTOCOL,
                 **kwargs,
                 ) -> None:
    """Load any pickled object from disk at path.

    Parameters
    ----------
    obj:
        The object to pickle and write to disk

    path:
        Filepath to write obj to

    protocol:
        The pickle protocol to use when dumping to disk

    **kwargs:
        Any additional arguments to pass to pickle.dump()

    Returns
    -------
    None
    """
    with open(path, 'wb') as file:
        pickle.dump(obj, file, protocol=protocol, **kwargs)


def read_pickle(path: nd.PathLike) -> Any:
    """Load any pickled object from disk at path.

    Parameters
    ----------
    path:
        Filepath to the object to read in and unpickle

    Returns
    -------
    unpickled:
        Same type as object stored in file.
    """
    # Validate path
    if not os.path.isfile(path):
        raise FileNotFoundError(f"No file to read in found at {path}")

    # Read in
    with open(path, 'rb') as file:
        obj = pickle.load(file)

    # If its a DVector, reset the process count
    if isinstance(obj, nd.core.data_structures.DVector):
        obj._process_count = nd.constants.PROCESS_COUNT

    # If no version, return now
    if not hasattr(obj, '__version__'):
        return obj

    # Check if class definition has a version (should do!)
    if not hasattr(obj.__class__, '__version__'):
        warn_msg = (
            f"The object loaded from '{path}' has a version, but the class "
            "definition in the code does not. Aborting version check!\n"
            f"Loaded object is version {obj.__version__}"
        )
        warnings.warn(warn_msg, UserWarning, stacklevel=2)

    # Throw warning if versions don't match
    if obj.__version__ != obj.__class__.__version__:
        warn_msg = (
            f"The object loaded from '{path}' is not the same version as the "
            "class definition in the code. This might cause some unexpected "
            "problems.\n"
            f"Object Version: {obj.__version__}\n"
            f"Class Version: {obj.__class__.__version__}"
        )
        warnings.warn(warn_msg, UserWarning, stacklevel=2)

    return obj


def safe_dataframe_to_csv(df, out_path, **to_csv_kwargs):
    """
    Wrapper around df.to_csv. Gives the user a chance to close the open file.

    Parameters
    ----------
    df:
        pandas.DataFrame to write to call to_csv on

    out_path:
        Where to write the file to. TO first argument to df.to_csv()

    to_csv_kwargs:
        Any other kwargs to be passed straight to df.to_csv()

    Returns
    -------
        None
    """
    written_to_file = False
    waiting = False
    while not written_to_file:
        try:
            df.to_csv(out_path, **to_csv_kwargs)
            written_to_file = True
        except PermissionError:
            if not waiting:
                print(
                    f"Cannot write to file at {out_path}.\n"
                    "Please ensure it is not open anywhere.\n"
                    "Waiting for permission to write...\n"
                )
                waiting = True
            time.sleep(1)


def get_latest_modified_time(paths: Iterable[PathLike]) -> float:
    """Get the latest modified time of all files

    Parameters
    ----------
    paths:
        An iterable of paths to check.

    Returns
    -------
    latest_modified_time:
        The latest modified time of all paths.
        If paths is an empty iterable, -1.0 is returned.
    """
    # init
    latest_time = -1.0

    # Check the latest time of all paths
    for path in paths:
        # Keep the latest time
        modified_time = os.path.getmtime(path)
        if modified_time > latest_time:
            latest_time = modified_time

    return latest_time


def get_oldest_modified_time(paths: Iterable[PathLike]) -> float:
    """Get the oldest modified time of all files

    Parameters
    ----------
    paths:
        An iterable of paths to check.

    Returns
    -------
    oldest_modified_time:
        The oldest modified time of all paths.
        If paths is an empty iterable, np.inf is returned.
    """
    # init
    oldest_time = np.inf

    # Check the latest time of all paths
    for path in paths:
        # Keep the latest time
        modified_time = os.path.getmtime(path)
        if modified_time < oldest_time:
            oldest_time = modified_time

    return oldest_time


def _convert_to_path_list(
    to_convert: Union[pathlib.Path, Iterable[pathlib.Path]],
) -> List[pathlib.Path]:
    """Convert the input into a list of paths

    Takes either a directory, file path, or list of file paths and converts
    into a list of file paths. If a list of file paths is given, this is
    returned. If a list of directories is given, all files in all directories
    are returned as a list. If a single file path is given, it is converted into a list
    with a single item. If a directory is given, all files in the directory
    are returned as a list.

    Parameters
    ----------
    to_convert:
        The directory, file path, or list of file paths to convert.

    Returns
    -------
    file_path_list:
        A list of file paths.
    """
    # If list, try convert each item
    if isinstance(to_convert, list):
        path_lists = [_convert_to_path_list(x) for x in to_convert]
        return list(itertools.chain.from_iterable(path_lists))

    # Otherwise, should be a Path
    if not isinstance(to_convert, pathlib.Path):
        raise ValueError(f"Expected a pathlib.Path. Got {type(to_convert)}")

    # If a file, convert to single item list
    if to_convert.is_file():
        return [to_convert]

    # Must be a directory, get all filenames
    return [x for x in to_convert.iterdir() if x.is_file()]


def is_cache_older(
    original: Union[pathlib.Path, Iterable[pathlib.Path]],
    cache: Union[pathlib.Path, Iterable[pathlib.Path]],
    ignore_cache: bool = False,
) -> bool:
    """Check if the newest original file is newer than the oldest cache.

    Loops though all files in `original` files (checks with `Path.isfile()`)
    and get the latest modified time of the newest file. Then gets the oldest
    modified time of the oldest file in `cache`. Only returns True if
    the oldest cache is still older than the newest original file.

    Parameters
    ----------
    original:
        The directory, file path, or list of file paths or directories of
        the original files to check.

    cache:
        The directory, file path, or list of file paths or directories of
        the cache files to check.

    ignore_cache:
        Whether to completely ignore the check and ignore the cache no
         matter what. If set to True, this function is short circuited and
         will immediately return False.

    Returns
    -------
    is_cache_older:
        A boolean stating whether the cache is older or not.
    """
    # Short circuit if ignoring the cache
    if ignore_cache:
        return False

    # Make sure we've just got lists if paths
    original = _convert_to_path_list(original)
    cache = _convert_to_path_list(cache)

    return get_oldest_modified_time(cache) > get_latest_modified_time(original)<|MERGE_RESOLUTION|>--- conflicted
+++ resolved
@@ -26,11 +26,8 @@
 
 from typing import Any
 from typing import List
-<<<<<<< HEAD
 from typing import Tuple
-=======
 from typing import Union
->>>>>>> 270a6312
 from typing import Iterable
 
 # Third Party
