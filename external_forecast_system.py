# -*- coding: utf-8 -*-
"""
Created on: Mon Nov 25 09:50:07 2019
Updated on: Fri Sep 18 15:03:24 2020

Original author: Sneezy
Last Update Made by: Ben Taylor

File purpose:

"""
# Built-ins
import os
import time
import itertools

from typing import List
from typing import Tuple

# External libs
import numpy as np
import pandas as pd

# self imports
import pa_to_od as pa2od
import od_to_pa as od2pa
import matrix_processing as mat_p
import efs_constants as consts
import furness_process as fp
import efs_production_generator as pm
import efs_attraction_generator as am
import efs_constrainer as constrainer

from efs_constrainer import ForecastConstrainer
from zone_translator import ZoneTranslator

from demand_utilities import utils as du
from demand_utilities.sector_reporter_v2 import SectorReporter

# TODO: Implement multiprocessing
# TODO: Determine the TfN model name based on the given mode
# TODO: Output a run log instead of printing everything to the terminal.
# TODO: On error, output a simple error report

# TODO: Fix dtype error from pandas on initialisation
#  More info here:
#  https://stackoverflow.com/questions/24251219/pandas-read-csv-low-memory-and-dtype-options

# TODO: CLean up unnecessary processing and files left over from production
#  model rewrite.
# This includes: all household files, car association , trip_rates,
# mode splits, mode time splits.
# THe new production model reads these files in as needed


class ExternalForecastSystem:
    # ## Class Constants ## #
    __version__ = "v2_3"
    _out_dir = "NorMITs Demand"

    # defines all non-year columns
    column_dictionary = consts.EFS_COLUMN_DICTIONARY

    def __init__(self,
                 population_value_file: str = "population/base_population_2018.csv",
                 population_growth_file: str = "population/future_population_growth.csv",
                 population_constraint_file: str = "population/future_population_values.csv",
                 future_population_ratio_file: str = "traveller_type/traveller_type_splits.csv",

                 households_value_file: str = "households/base_households_2018.csv",
                 household_growth_file: str = "households/future_households_growth.csv",
                 households_constraint_file: str = "households/future_households_values.csv",
                 housing_type_split_file: str = "households/housing_property_ratio.csv",
                 housing_occupancy_file: str = "households/housing_occupancy.csv",

                 worker_value_file: str = "employment/base_workers_2018.csv",
                 worker_growth_file: str = "employment/future_workers_growth.csv",
                 worker_constraint_file: str = "employment/future_workers_growth_values.csv",
                 worker_ratio_file: str = "employment/future_worker_splits.csv",

                 production_trip_rates_file: str = "traveller_type/hb_trip_rates.csv",
                 hb_mode_split_file: str = "traveller_type/hb_mode_split.csv",
                 hb_mode_time_split_file: str = "traveller_type/mode_time_split.csv",
                 split_handler_file: str = "traveller_type/mode_time_ids.csv",
                 traveller_types_file: str = "traveller_type/traveller_type_ids.csv",
                 attraction_weights_file: str = "attractions/future_attraction_weights_i3.csv",

                 value_zoning: str = "MSOA",
                 value_zones_file: str = "zoning/msoa_zones.csv",
                 area_types_file: str = "zoning/msoa_area_types.csv",
                 area_grouping_file: str = "zoning/lad_msoa_grouping.csv",
                 msoa_area_types_file: str = "zoning/msoa_area_types.csv",
                 zone_areatype_lookup_file: str = "zoning/norms_2015.csv",
                 import_location: str = "Y:/",
                 output_location: str = "E:/",

                 use_zone_id_subset: bool = False,
                 ):
        """
        #TODO
        """
        self.use_zone_id_subset = use_zone_id_subset
        self.output_location = output_location
        self.import_location = import_location

        input_dir = os.path.join(import_location,
                                 self._out_dir,
                                 'inputs',
                                 'default')

        self.msoa_zones_path = os.path.join(input_dir, value_zones_file)

        print("Initiating External Forecast System...")
        
        begin_time = time.time()
        current_time = begin_time

        # Read in population files
        file_path = os.path.join(input_dir, population_value_file)
        self.population_values = du.safe_read_csv(file_path)

        file_path = os.path.join(input_dir, population_growth_file)
        self.population_growth = du.safe_read_csv(file_path)

        file_path = os.path.join(input_dir, population_constraint_file)
        self.population_constraint = du.safe_read_csv(file_path)

        # file_path = os.path.join(input_dir, future_population_ratio_file)
        # self.future_population_ratio = du.safe_read_csv(file_path)

        # Households files
        # file_path = os.path.join(input_dir, households_value_file)
        # self.households_values = du.safe_read_csv(file_path)
        #
        # file_path = os.path.join(input_dir, household_growth_file)
        # self.households_growth = du.safe_read_csv(file_path)
        #
        # file_path = os.path.join(input_dir, households_constraint_file)
        # self.households_constraint = du.safe_read_csv(file_path)
        #
        # file_path = os.path.join(input_dir, housing_type_split_file)
        # self.housing_type_split = du.safe_read_csv(file_path)
        #
        # file_path = os.path.join(input_dir, housing_occupancy_file)
        # self.housing_occupancy = du.safe_read_csv(file_path)

        # Worker files
        file_path = os.path.join(input_dir, worker_value_file)
        self.worker_values = du.safe_read_csv(file_path)

        file_path = os.path.join(input_dir, worker_growth_file)
        self.worker_growth = du.safe_read_csv(file_path)

        file_path = os.path.join(input_dir, worker_constraint_file)
        self.worker_constraint = du.safe_read_csv(file_path)

        # file_path = os.path.join(input_dir, worker_ratio_file)
        # self.worker_splits = du.safe_read_csv(file_path)

        # Production and attraction files
        # file_path = os.path.join(input_dir, production_trip_rates_file)
        # self.production_trip_rates = du.safe_read_csv(file_path)

        # file_path = os.path.join(input_dir, hb_mode_split_file)
        # self.hb_mode_split = du.safe_read_csv(file_path)

        # file_path = os.path.join(input_dir, hb_mode_time_split_file)
        # self.hb_mode_time_split = du.safe_read_csv(file_path)

        # file_path = os.path.join(input_dir, split_handler_file)
        # self.split_handler = du.safe_read_csv(file_path)

        # file_path = os.path.join(input_dir, traveller_types_file)
        # self.traveller_types = du.safe_read_csv(file_path)

        # file_path = os.path.join(input_dir, attraction_weights_file)
        # self.attraction_weights = du.safe_read_csv(file_path)

        # Zone and area files
        self.value_zoning = value_zoning

        file_path = os.path.join(input_dir, value_zones_file)
        self.value_zones = du.safe_read_csv(file_path)

        file_path = os.path.join(input_dir, area_types_file)
        self.area_types = du.safe_read_csv(file_path)

        file_path = os.path.join(input_dir, area_grouping_file)
        self.area_grouping = du.safe_read_csv(file_path)

        file_path = os.path.join(input_dir, msoa_area_types_file)
        self.msoa_area_types = du.safe_read_csv(file_path)

        file_path = os.path.join(input_dir, zone_areatype_lookup_file)
        self.zone_areatype_lookup = du.safe_read_csv(file_path)

        if use_zone_id_subset:
            print("WARNING: Not using all of the input data. "
                  "This should only happen during testing or development!")
            self._subset_zone_ids()

        # sub-classes
        self.constrainer = ForecastConstrainer()
        self.production_generator = pm.EFSProductionGenerator()
        self.attraction_generator = am.EFSAttractionGenerator()

        # support utilities tools
        self.sector_reporter = SectorReporter()
        self.zone_translator = ZoneTranslator()

        print("External Forecast System initiated!")
        last_time = current_time
        current_time = time.time()
        print("Initialisation took: %.2f seconds." %
              (current_time - last_time))

    def run(self,
            base_year: int = 2018,
            future_years: List[int] = consts.FUTURE_YEARS,
            desired_zoning: str = "MSOA",
            alt_pop_base_year_file: str = None,
            alt_households_base_year_file: str = None,
            alt_worker_base_year_file: str = None,
            alt_pop_growth_assumption_file: str = None,
            alt_households_growth_assumption_file: str = None,
            alt_worker_growth_assumption_file: str = None,
            alt_pop_split_file: str = None,  # THIS ISN'T USED ANYWHERE
            distribution_method: str = "Furness",
            distributions: dict = consts.EFS_RUN_DISTRIBUTIONS_DICT,
            purposes_needed: List[int] = consts.PURPOSES_NEEDED,
            modes_needed: List[int] = consts.MODES_NEEDED,
            soc_needed: List[int] = consts.SOC_NEEDED,
            ns_needed: List[int] = consts.NS_NEEDED,
            car_availabilities_needed: List[int] = consts.CA_NEEDED,
            dlog_file: str = None,
            dlog_split_file: str = None,
            minimum_development_certainty: str = "MTL",
            population_metric: str = "Population",  # Households, Population
            constraint_required: List[bool] = consts.CONSTRAINT_REQUIRED_DEFAULT,
            constraint_method: str = "Percentage",  # Percentage, Average
            constraint_area: str = "Designated",  # Zone, Designated, All
            constraint_on: str = "Growth",  # Growth, All
            constraint_source: str = "Grown Base",  # Default, Grown Base, Model Grown Base
            outputting_files: bool = True,
            recreate_productions: bool = True,
            recreate_attractions: bool = True,
            iter_num: int = 0,
            performing_sector_totals: bool = True,
            output_location: str = None,
            echo_distribution: bool = True
            ) -> None:
        """
        The main function for the External Forecast System.

        Performs the following pieces of functionality:
            - Generates trip production from population metrics
            - Generates trip attraction weight from worker metrics
            - Furnesses these to generate a distribution using Synthesiser distributions

        Parameters
        ----------
        base_year:
            This is the base year used for re-balancing growth and constraint
            metrics. Used throughout the program.
            Default input is: 2018
            Possible input is any integer between 2011 to 2051.

        future_years:
            These are the future years used for model outputs.
            Default input is: [2033, 2035, 2050]
            Possible input is a list containing any number of integers between
            2011 to 2051.

        desired_zoning:
            The desired output zoning for this data set.
            Default input is: "MSOA".
            Possible input is any string, preferably one that matches to a
            zoning system with a corresponding translation.

        alt_pop_base_year_file:
            A file location (including file suffix) containing an alternate
            population for the base year. This file does not need full
            alternate population metrics, just needs it for the appropriate
            zones.
            Default input is: None.
            Possible input is any string which refers to a file location.

        alt_households_base_year_file:
            A file location (including file suffix) containing an alternate
            number of households for the base year. This file does not need full
            alternate households metrics, just needs it for the appropriate
            zones.
            Default input is: None.
            Possible input is any string which refers to a file location.

        alt_worker_base_year_file:
            A file location (including file suffix) containing an alternate
            number of workers for the base year. This file does not need full
            alternate worker metrics, just needs it for the appropriate
            zones.
            Default input is: None.
            Possible input is any string which refers to a file location.

        alt_pop_growth_assumption_file:
            A file location (including file suffix) containing an alternate
            population growth for some future years. This file does not need full
            alternate population growth metrics, just needs it for the appropriate
            zones and years.
            Default input is: None.
            Possible input is any string which refers to a file location.

        alt_households_growth_assumption_file:
            A file location (including file suffix) containing an alternate
            households growth for some future years. This file does not need full
            alternate households growth metrics, just needs it for the appropriate
            zones and years.
            Default input is: None.
            Possible input is any string which refers to a file location.

        alt_worker_growth_assumption_file:
            A file location (including file suffix) containing an alternate
            workers growth for some future years. This file does not need full
            alternate worker growth metrics, just needs it for the appropriate
            zones and years.
            Default input is: None.
            Possible input is any string which refers to a file location.

        alt_pop_split_file:
            A file location (including file suffix) containing an alternate
            population split file. This *does* require it for every zone as it
            will be used to generate full new segmentation (i.e. NPR segments).
            Default input is: None.
            Possible input is any string which refers to a file location.

        distribution_method:
            The method to be used for distributing the trips.
            Default input is: "Furness".
            Possible inputs are: "Furness".

        distributions:
            A series of nested dictionary containing all the distributions
            and their appropriate purpose / car availiability / mode / time
            period splits.
            For example, to access purpose 1, car availability 1, mode 3, time
            period 1, distributions[1][1][3][1] is the correct input. Note that
            Synthesiser does not split time periods into separate files so
            currently time period is a series of copied files which have time
            periods split out by a dataframe call.
            Default input is a series of nested dictionaries.
            Possible input is any dictionary corresponding to the correct
            order.

        purposes_needed:
            What purposes are needed on distribution.
            Default input is: [1, 2, 3, 4, 5, 6, 7, 8]
            Possible input is a list containing integers corresponding to the
            purpose IDs.

        soc_needed:
            TODO: What is soc/ns in words?
            What soc are needed on distribution.
            Default input is: [0, 1, 2, 3]
            Possible input is a list containing integers corresponding to the
            soc IDs.

        ns_needed:
            What ns are needed on distribution.
            Default input is: [1, 2, 3, 4, 5]
            Possible input is a list containing integers corresponding to the
            ns IDs.

        car_availabilities_needed:
            What car availabilities are needed on distribution.
            Default input is: [1, 2]
            Possible input is a list containing integers corresponding to the
            car availability IDs.

        modes_needed:
            What modes are needed on distribution.
            Default input is: [3, 6]
            Possible input is a list containing integers corresponding to the
            mode IDs.

        times_needed:
            What time periods are needed on distribution.
            Default input is: [1, 2, 3, 4]
            Possible input is a list containing integers corresponding to the
            time period IDs.

        dlog_file:
            A file location for the development log.
            Default input is: None
            Possible input is any file location folder.

        dlog_split_file:
            A file location for the housing stock split for the development log.
            Default input is: None
            Possible input is any file location folder.

        minimum_development_certainty:
            A string for the minimum development certainty required from the
            development log.
            Default input is: "MTL" # More than likely
            Possible inputs are: "NC", "MTL", "RF", "H"

        integrate_dlog:
            Whether the development log is going to be used.
            Default input is: False
            Possible inputs are: True, False

        population_metric:
            What metric to use for population generation.
            Default input is: "Households"
            Possible inputs are: "Households", "Population"

        constraint_required:
            What constraints are required and where. The list position
            correlates to:
                - 0: Initial population metric constraint
                - 1: Post-development constraint
                - 2: Post-population constraint
                - 3: Initial worker metric constraint
                - 4: Secondary worker metric constraint
                - 5: Final trip-based constraint
            Default input is: [True, True, True, False, False, False]
            Possible inputs are any list of six booleans.

        constraint_method:
            What constraint method is to be used.
                - "Percentage": Reduce the non-constraint values by a percentage.
                - "Average": Reduce the non-constraint values by an average overflow.
            Default input is: "Percentage"
            Possible inputs are: "Percentage", "Average"

        constraint_area:
            What constraint area is to be used for balancing.
                - "Zone": Each zone is its own balancing area. Functionally matches perfectly to constraint.
                - "Designated": Each 'designated' grouping is a balancing area.
                - "All": All areas are combined as a balancing area.
            Default input is: "Designated"
            Possible inputs are: "Zone", "Designated", "All"

        constraint_on:
            Where the constraint is to be applied.
                - "Growth": Only constraint growth, not full amount.
                - "All": Constrain on all.
            Default input is: "Growth"
            Possible inputs are: "Growth", "All"

        constraint_source:
            Where to source the constraint from.
                - "Default": 'Default' constraint values, i.e. raw values from NTEM currently.
                - "Grown Base": New model base including default (NTEM) growth values to be used as constraint.
                - "Model Grown Base": Model base and model growth to be used as a constraint to restrict developments.
            Default input is: "Default"
            Possible inputs are: "Default", "Grown Base", "Model Grown Base"

        outputting_files:
            Whether files are being output.
            Default input is: True
            Possible inputs are: False, True

        performing_sector_totals:
            Whether sector totals are being output.
            Default input is: True
            Possible inputs are: False, True

        output_location:
            Where files are to be output.
            Default input is: None
            Possible input is any file location folder.

        Return
        ----------
        None:
            run() method does not provide any returns. This run method either
            outputs to file or saves within the class structure.

        Future Improvements
        ----------
            - Include more forms of distribution than just Furness.
            - Use purposes needed / car availabilities needed / modes needed / times needed to reduce the amount of calculations to be done.
        """
        # Init
        if output_location is None:
            output_location = self.output_location

        # Set up timing
        begin_time = time.time()
        current_time = begin_time

        # Format inputs
        constraint_method = constraint_method.lower()
        constraint_area = constraint_area.lower()
        constraint_on = constraint_on.lower()
        constraint_source = constraint_source.lower()
        distribution_method = distribution_method.lower()
        population_metric = population_metric.lower()
        minimum_development_certainty = minimum_development_certainty.upper()
        integrate_dlog = dlog_split_file is not None and dlog_file is not None
        iter_name = 'iter' + str(iter_num)
        model_name = du.get_model_name(modes_needed[0])

        year_list = [str(x) for x in [base_year] + future_years]

        # Validate inputs
        _input_checks(iter_num=iter_num, m_needed=modes_needed)
        mode_needed = modes_needed[0]

        # ## PREPARE OUTPUTS ## #
        print("Initialising outputs...")
        imports, exports, _ = self.generate_output_paths(output_location,
                                                         model_name,
                                                         iter_name)

        write_input_info(
            os.path.join(exports['home'], "input_parameters.txt"),
            base_year,
            future_years,
            desired_zoning,
            alt_pop_base_year_file,
            alt_households_base_year_file,
            alt_worker_base_year_file,
            alt_pop_growth_assumption_file,
            alt_households_growth_assumption_file,
            alt_worker_growth_assumption_file,
            alt_pop_split_file,
            distribution_method,
            imports['seed_dists'],
            purposes_needed,
            mode_needed,
            soc_needed,
            ns_needed,
            car_availabilities_needed,
            integrate_dlog,
            minimum_development_certainty,
            population_metric,
            constraint_required,
            constraint_method,
            constraint_area,
            constraint_on,
            constraint_source,
        )

        # ## INPUT CHECKS ## #
        print("Starting input checks...")

        # Distribute column names into more specific variables
        base_year_pop_cols = self.column_dictionary["base_year_population"]
        base_year_hh_cols = self.column_dictionary["base_year_households"]
        base_year_workers_cols = self.column_dictionary["base_year_workers"]

        pop_cols = self.column_dictionary["population"] + year_list
        # pop_ratio_cols = self.column_dictionary["population_ratio"] + year_list

        # hh_cols = self.column_dictionary["households"] + year_list
        # hh_occupancy_cols = self.column_dictionary["housing_occupancy"] + year_list

        emp_cols = self.column_dictionary["employment"] + year_list
        # emp_ratio_cols = self.column_dictionary["employment_ratio"] + year_list

        # production_trip_cols = self.column_dictionary["production_trips"] + year_list
        # mode_split_cols = self.column_dictionary["mode_split"] + year_list
        # attraction_weight_cols = self.column_dictionary["attraction_weights"] + year_list

        print("No known errors in the inputs!")
        last_time = current_time
        current_time = time.time()
        print("Input checks took: %.2f seconds." %
              (current_time - last_time))

        # ## GET DATA ## #
        alternate_inputs = [
            alt_pop_base_year_file,
            alt_households_base_year_file,
            alt_worker_base_year_file,
            alt_pop_growth_assumption_file,
            alt_households_growth_assumption_file,
            alt_worker_growth_assumption_file
        ]

        # Integrate alternate inputs if given
        if all(x is not None for x in alternate_inputs):
            print("Need to integrate alternative assumptions.")
            print("Integrating alternate assumptions...")
            # # ALTERNATE ASSUMPTION INTEGRATION # #
            integrated_assumptions = self.integrate_alternate_assumptions(
                alt_pop_base_year_file,
                alt_households_base_year_file,
                alt_worker_base_year_file,
                alt_pop_growth_assumption_file,
                alt_households_growth_assumption_file,
                alt_worker_growth_assumption_file,
                base_year_pop_cols,
                base_year_hh_cols
            )

            population_values = integrated_assumptions[0][base_year_pop_cols]
            # households_values = integrated_assumptions[1][base_year_hh_cols]
            worker_values = integrated_assumptions[2][base_year_workers_cols]
            population_growth = integrated_assumptions[3][pop_cols]
            # households_growth = integrated_assumptions[4][hh_cols]
            worker_growth = integrated_assumptions[5][emp_cols]

            # TODO: Remove unneeded files
            # population_split = self.future_population_ratio[pop_ratio_cols].copy()
            # housing_type_split = self.housing_type_split[hh_occupancy_cols].copy()
            # housing_occupancy = self.housing_occupancy[hh_occupancy_cols].copy()
            # hb_mode_split = self.hb_mode_split[mode_split_cols].copy()
            # msoa_area_types = self.msoa_area_types.copy()
            zone_areatype_lookup = self.zone_areatype_lookup.copy()
            # worker_split = self.worker_splits[emp_ratio_cols].copy()

            # trip_rates = self.production_trip_rates[
            #     production_trip_cols
            # ].copy().rename(
            #     # Rename to cols names used in code
            #     columns={
            #         "traveller_type": "traveller_type_id",
            #         "area_type": "area_type_id",
            #         "p": "purpose_id"
            #     }
            # )
            #
            # car_association = self.traveller_types[[
            #     "cars", "traveller_type"
            # ]].copy().rename(columns={"traveller_type": "traveller_type_id"})
            #
            # car_association["car_availability_id"] = 0
            # no_car_mask = (car_association["cars"] == 0)
            #
            # car_association[no_car_mask]["car_availability_id"] = 1
            # car_association[-no_car_mask]["car_availability_id"] = 2

            print("Integrated alternate assumptions!")
            last_time = current_time
            current_time = time.time()
            print("Integrating alternate assumptions took: %.2f seconds." %
                  (current_time - last_time))
        else:
            # # COPY OVER VALUES # #
            print("No need to integrate alternative assumptions.")
            print("Reading in default values...")
            population_values = self.population_values[base_year_pop_cols].copy()
            population_growth = self.population_growth[pop_cols].copy()
            # population_split = self.future_population_ratio[pop_ratio_cols].copy()

            # households_values = self.households_values[base_year_hh_cols].copy()
            # households_growth = self.households_growth[hh_cols].copy()
            # housing_type_split = self.housing_type_split[hh_occupancy_cols].copy()
            # housing_occupancy = self.housing_occupancy[hh_occupancy_cols].copy()

            worker_values = self.worker_values[base_year_workers_cols].copy()
            worker_growth = self.worker_growth[emp_cols].copy()
            # worker_split = self.worker_splits[emp_ratio_cols].copy()

            # # Need to rename cols to names used in code
            # trip_rates = self.production_trip_rates[production_trip_cols].copy()
            # trip_rates = trip_rates.rename(
            #     columns={
            #         "traveller_type": "traveller_type_id",
            #         "area_type": "area_type_id",
            #         "p": "purpose_id"
            #     }
            # )

            # hb_mode_split = self.hb_mode_split[mode_split_cols].copy()
            msoa_area_types = self.msoa_area_types.copy()
            zone_areatype_lookup = self.zone_areatype_lookup.copy()

            zone_areatype_lookup = zone_areatype_lookup.merge(
                msoa_area_types,
                left_on="msoa_zone_id",
                right_on="model_zone_id"
            )
            zone_areatype_lookup = zone_areatype_lookup.groupby(
                ['norms_2015_zone_id', 'area_type_id']
            ).size().to_frame('count').reset_index()

            zone_areatype_lookup = zone_areatype_lookup.sort_values(
                by=['count', 'area_type_id'],
                ascending=[False, True]
            ).drop_duplicates(subset=['norms_2015_zone_id'])

            zone_areatype_lookup = zone_areatype_lookup[[
                'norms_2015_zone_id', 'area_type_id'
            ]].sort_values('norms_2015_zone_id')

            # car_association = self.traveller_types[[
            #         "cars",
            #         "traveller_type"
            # ]].copy().rename(columns={"traveller_type": "traveller_type_id"})
            #
            # car_association["car_availability_id"] = 0
            # no_car_mask = (car_association["cars"] == "0")
            #
            # # set up ids (-no_car_mask is the inversion of no_car_mask)
            # car_association.loc[no_car_mask, "car_availability_id"] = 1
            # car_association.loc[-no_car_mask, "car_availability_id"] = 2

            # car_association = car_association[[
            #     "traveller_type_id",
            #     "car_availability_id"
            # ]]

            # attraction_weights = self.attraction_weights[attraction_weight_cols].copy()

            print("Read-in default values!")
            last_time = current_time
            current_time = time.time()
            print("Reading in default values took: %.2f seconds." %
                  (current_time - last_time))

        # ## D-LOG READ-IN
        if integrate_dlog:
            development_log = pd.read_csv(dlog_file)
            development_log_split = pd.read_csv(dlog_split_file)
        else:
            development_log = None
            development_log_split = None

        # ## CONSTRAINT BUILDING
        if constraint_source == "default":
            print("Constraint 'default' selected, retrieving constraint "
                  + "data...")
            population_constraint = self.population_constraint[pop_cols].copy()

            # households_constraint = self.households_constraint[hh_cols].copy()

            worker_constraint = self.worker_constraint[emp_cols].copy()
            worker_constraint = self.constrainer.convert_constraint_off_base_year(
                worker_constraint,
                str(base_year),
                year_list
            )

            print("Constraint retrieved!")
            last_time = current_time
            current_time = time.time()
            print("Constraint retrieval took: %.2f seconds." %
                  (current_time - last_time))

        elif constraint_source == "grown base":
            print("Constraint 'grown base' source selected, growing given "
                  "base by default growth factors...")
            population_constraint = self.population_constraint[pop_cols].copy()
            population_constraint = constrainer.grow_constraint(
                population_values,
                population_constraint,
                str(base_year),
                [str(x) for x in future_years]
            )

            # households_constraint = self.households_growth[hh_cols].copy()
            # households_constraint = constrainer.grow_constraint(
            #     households_values,
            #     households_constraint,
            #     str(base_year),
            #     [str(x) for x in future_years]
            # )

            # Update this with attraction model updates
            worker_constraint = self.worker_growth[emp_cols].copy()

            worker_constraint = du.convert_growth_off_base_year(
                worker_constraint,
                str(base_year),
                year_list
            )
            worker_constraint = du.get_grown_values(worker_values,
                                                    worker_constraint,
                                                    "base_year_workers",
                                                    year_list)
            print("Constraint generated!")
            last_time = current_time
            current_time = time.time()
            print("Constraint generation took: %.2f seconds." %
                  (current_time - last_time))

        elif constraint_source == "model grown base":
            raise NotImplementedError("Constraint 'model grown base' selected, "
                                      "this will be created later...")
        else:
            raise ValueError("'%s' is not a recognised constraint source."
                             % constraint_source)

        # ## PRODUCTION GENERATION ## #
        print("Generating productions...")
        production_trips = self.production_generator.run(
            base_year=str(base_year),
            future_years=[str(x) for x in future_years],
            population_growth=population_growth,
            population_constraint=population_constraint,
            import_home=imports['home'],
            msoa_conversion_path=self.msoa_zones_path,
            control_productions=True,
            d_log=development_log,
            d_log_split=development_log_split,
            constraint_required=constraint_required,
            constraint_method=constraint_method,
            constraint_area=constraint_area,
            constraint_on=constraint_on,
            constraint_source=constraint_source,
            designated_area=self.area_grouping.copy(),
            out_path=exports['productions'],
            recreate_productions=recreate_productions,

            population_metric=population_metric,
        )
        print("Productions generated!")
        last_time = current_time
        current_time = time.time()
        print("Production generation took: %.2f seconds" %
              (current_time - last_time))

        # ## ATTRACTION GENERATION ###
        print("Generating attractions...")
        attraction_dataframe = self.attraction_generator.run(
            base_year=str(base_year),
            future_years=[str(x) for x in future_years],
            employment_growth=worker_growth,
            employment_constraint=worker_constraint,
            import_home=imports['home'],
            msoa_conversion_path=self.msoa_zones_path,
            attraction_weights_path=imports['a_weights'],
            control_attractions=True,
            d_log=development_log,
            d_log_split=development_log_split,
            constraint_required=constraint_required,
            constraint_method=constraint_method,
            constraint_area=constraint_area,
            constraint_on=constraint_on,
            constraint_source=constraint_source,
            designated_area=self.area_grouping.copy(),
            out_path=exports['attractions'],
            recreate_attractions=recreate_attractions
        )

        print("Attractions generated!")
        last_time = current_time
        current_time = time.time()
        print("Employment and Attraction generation took: %.2f seconds" %
              (current_time - last_time))

        # # ## ATTRACTION MATCHING ## #
        print("Matching attractions...")
        attraction_dataframe = match_attractions_to_productions(
            attraction_dataframe, production_trips, year_list)
        print("Attractions matched!")
        last_time = current_time
        current_time = time.time()
        print("Attraction matching took: %.2f seconds" %
              (current_time - last_time))

        # # ## ATTRACTION WEIGHT GENERATION ## #
        print("Generating attraction weights...")
        attraction_weights = generate_attraction_weights(
            attraction_dataframe,
            year_list
        )

        print("Attraction weights generated!")
        last_time = current_time
        current_time = time.time()
        print("Attraction weight generation took: %.2f seconds" %
              (current_time - last_time))

        # To avoid errors lets make sure all columns have the same datatype
        production_trips.columns = production_trips.columns.astype(str)
        attraction_dataframe.columns = attraction_dataframe.columns.astype(str)
        attraction_weights.columns = attraction_weights.columns.astype(str)

        # ## ZONE TRANSLATION ## #
        if desired_zoning != self.value_zoning:
            print("Need to translate zones.")
            print("Translating from: " + self.value_zoning)
            print("Translating to: " + desired_zoning)

            # read in translation dataframe
            output_path = os.path.join(imports['zoning'], desired_zoning + ".csv")
            translation_dataframe = pd.read_csv(output_path)

            converted_productions = self.zone_translator.run(
                production_trips,
                translation_dataframe,
                self.value_zoning,
                desired_zoning,
                non_split_columns=[
                        "model_zone_id",
                        "purpose_id",
                        "car_availability_id",
                        "soc",
                        "ns"
                        ]
            )

            converted_pure_attractions = self.zone_translator.run(
                attraction_dataframe,
                translation_dataframe,
                self.value_zoning,
                desired_zoning,
                non_split_columns=["model_zone_id", "purpose_id"]
            )

            converted_attractions = self.zone_translator.run(
                attraction_weights,
                translation_dataframe,
                self.value_zoning,
                desired_zoning,
                non_split_columns=["model_zone_id", "purpose_id"]
            )

            print("Zone translation completed!")
            last_time = current_time
            current_time = time.time()
            print("Zone translation took: %.2f seconds" %
                  (current_time - last_time))
        else:
            converted_productions = production_trips.copy()
            converted_attractions = attraction_weights.copy()
            converted_pure_attractions = attraction_dataframe.copy()


        # ## DISTRIBUTION ## #
        if distribution_method == "furness":
            print("Generating distributions...")
            final_distribution_dictionary = self.distribute_dataframe(
                productions=converted_productions,
                attraction_weights=converted_attractions,
                zone_areatype_lookup=zone_areatype_lookup,
                required_purposes=purposes_needed,
                required_soc=soc_needed,
                required_ns=ns_needed,
                required_car_availabilities=car_availabilities_needed,
                required_mode=mode_needed,
                year_string_list=year_list,
                distribution_dataframe_dict=distributions,
                distribution_file_location=imports['seed_dists'],
                echo=echo_distribution
            )
            print("Distributions generated!")
            last_time = current_time
            current_time = time.time()
            print("Distribution generation took: %.2f seconds" %
                  (current_time - last_time))
        else:
            raise ValueError("'%s' is not a valid distribution method!" %
                             (str(distribution_method)))

        # ## SECTOR TOTALS ## #
        zone_system_file = os.path.join(imports['zoning'],
                                        desired_zoning + '.csv')
        sector_grouping_file = os.path.join(imports['zoning'],
                                            "tfn_level_one_sectors_norms_grouping.csv")

        sector_totals = self.sector_reporter.calculate_sector_totals(
                converted_productions,
                grouping_metric_columns=year_list,
                zone_system_name=desired_zoning,
                zone_system_file=zone_system_file,
                sector_grouping_file=sector_grouping_file
                )

        pm_sector_total_dictionary = {}

        for purpose in purposes_needed:
            # TODO: Update sector reporter.
            #  Sector totals don't currently allow this

            pm_productions = converted_productions.copy()

            pm_sector_totals = self.sector_reporter.calculate_sector_totals(
                pm_productions,
                grouping_metric_columns=year_list,
                zone_system_name=desired_zoning,
                zone_system_file=zone_system_file,
                sector_grouping_file=sector_grouping_file
            )

            key_string = str(purpose)
            pm_sector_total_dictionary[key_string] = pm_sector_totals

        # ## OUTPUTS ## #
        # TODO: Properly integrate this
        # TODO: Tidy up outputs, separate into different files

        # TODO: Integrate output file setup into init!
        if outputting_files:
            if output_location is not None:
                print("Saving files to: " + output_location)
                # TODO: Integrate into furnessing!

                # Write distributions to file
                for key, distribution in final_distribution_dictionary.items():
                    key = str(key)
                    out_path = os.path.join(exports['pa_24'], key + '.csv')

                    # Output in wide format
                    distribution.pivot_table(
                        index='p_zone',
                        columns='a_zone',
                        values='trips'
                    ).to_csv(out_path)
                    print("Saved distribution: " + key)

                # Pop generation moved
                # Production Generation moved
                # Final workers out moved
                # Attractions output moved

                fname = desired_zoning + "_production_trips.csv"
                converted_productions.to_csv(
                    os.path.join(exports['productions'], fname),
                    index=False
                )

                fname = desired_zoning + "_attractions.csv"
                converted_pure_attractions.to_csv(
                    os.path.join(exports['attractions'], fname),
                    index=False
                )

                fname = desired_zoning + "_sector_totals.csv"
                sector_totals.to_csv(
                    os.path.join(exports['sectors'], fname),
                    index=False
                )

                for key, sector_total in pm_sector_total_dictionary.items():
                    print("Saving sector total: " + key)
                    fname = "sector_total_%s.csv" % key
                    sector_total.to_csv(
                        os.path.join(exports['sectors'], fname),
                        index=False
                    )
                    print("Saved sector total: " + key)

            else:
                print("No output location given. Saving files to local storage "
                      + "for future usage.")
                self.sector_totals = sector_totals
                # TODO: Store output files into local storage (class storage)
        else:
            print("Not outputting files, saving files to local storage for "
                  + "future usage.")
            self.sector_totals = sector_totals
            # TODO: Store output files into local storage (class storage)

    def pa_to_od(self,
                 years_needed: List[int] = consts.ALL_YEARS,
                 modes_needed: List[int] = consts.MODES_NEEDED,
                 purposes_needed: List[int] = consts.PURPOSES_NEEDED,
                 soc_needed: List[int] = consts.SOC_NEEDED,
                 ns_needed: List[int] = consts.NS_NEEDED,
                 ca_needed: List[int] = consts.CA_NEEDED,
                 output_location: str = None,
                 iter_num: int = 0,
                 overwrite_hb_tp_pa: bool = True,
                 overwrite_hb_tp_od: bool = True,
                 echo: bool = True
                 ) -> None:
        """
        Converts home based PA matrices into time periods split PA matrices,
        then OD matrices (to_home, from_home, and full OD)

        Parameters
        ----------
        years_needed:
            The years of PA matrices to convert to OD

        modes_needed:
            The modes of PA matrices to convert to OD

        purposes_needed:
            The purposes of PA matrices to convert to OD

        soc_needed:
            The skill levels of PA matrices to convert to OD

        ns_needed:
            The income levels of PA matrices to convert to OD

        ca_needed:
            The the car availability of PA matrices to convert to OD

        output_location:
            The directory to create the new output directory in - a dir named
            self._out_dir (NorMITs Demand) should exist here. Usually
            a drive name e.g. Y:/

        iter_num:
            The number of the iteration being run.

        # TODO: Update docs once correct functionality exists
        overwrite_hb_tp_pa:
            Whether to split home based PA matrices into time periods.

        overwrite_hb_tp_od:
            Whether to convert time period split PA matrices into OD matrices.

        echo:
            If True, suppresses some of the non-essential terminal outputs.

        Returns
        -------
        None
        """
        # Init
        if output_location is None:
            output_location = self.output_location
        iter_name = 'iter' + str(iter_num)
        model_name = du.get_model_name(modes_needed[0])
        _input_checks(iter_num=iter_num, m_needed=modes_needed)

        # Generate paths
        imports, exports, _ = self.generate_output_paths(
            output_location=output_location,
            model_name=model_name,
            iter_name=iter_name
        )
        # TODO: Add time print outs
        # TODO: Change import paths to accept specific dir

        # TODO: Check if tp pa matrices exist first
        if overwrite_hb_tp_pa:
            print("Converting HB 24hr PA to time period split PA...")
            pa2od.efs_build_tp_pa(tp_import=imports['tp_splits'],
                                  pa_import=exports['pa_24'],
                                  pa_export=exports['pa'],
                                  years_needed=years_needed,
                                  required_purposes=purposes_needed,
                                  required_modes=modes_needed,
                                  required_soc=soc_needed,
                                  required_ns=ns_needed,
                                  required_ca=ca_needed)
            print('HB time period split PA matrices compiled!\n')

        # TODO: Check if od matrices exist first
        if overwrite_hb_tp_od:
            print('Converting time period split PA to OD...')
            pa2od.efs_build_od(
                pa_import=exports['pa'],
                od_export=exports['od'],
                required_purposes=purposes_needed,
                required_modes=modes_needed,
                required_soc=soc_needed,
                required_ns=ns_needed,
                required_car_availabilities=ca_needed,
                year_string_list=years_needed,
                phi_type='fhp_tp',
                aggregate_to_wday=True,
                echo=echo)
            print('HB OD matrices compiled!\n')
            # TODO: Create 24hr OD for HB

    def run_nhb(self,
                years_needed: List[int] = consts.ALL_YEARS,
                modes_needed: List[int] = consts.MODES_NEEDED,
                hb_purposes_needed: List[int] = consts.PURPOSES_NEEDED,
                hb_soc_needed: List[int] = consts.SOC_NEEDED,
                hb_ns_needed: List[int] = consts.NS_NEEDED,
                hb_ca_needed: List[int] = consts.CA_NEEDED,
                nhb_purposes_needed: List[int] = consts.NHB_PURPOSES_NEEDED,
                output_location: str = None,
                iter_num: int = 0,
                overwrite_nhb_productions: bool = True,
                overwrite_nhb_od: bool = True,
                overwrite_nhb_tp_od: bool = True,
                ):
        """
        Generates NHB distributions based from the time-period split
        HB distributions

        Performs the following actions:
            - Generates NHB productions using NHB factors and HB distributions
            - Furnesses NHB productions Synthesiser distributions as a seed

        Parameters
        ----------
        years_needed:
            The years used to produce NHB distributions for.

        modes_needed:
            The mode to generate a NHB distributions for.

        hb_purposes_needed:
            The home based purposes to use when generating NHB productions.

        hb_soc_needed:
            The home based soc_ids to use when generating NHB productions.

        hb_ns_needed:
            The home based ns_ids to use when generating NHB productions.

        hb_ca_needed:
            The car availability ids to use when generating NHB productions.

        nhb_purposes_needed:
            Which NHB purposes to generate NHb distributions for.

        output_location:
            The directory to create the new output directory in - a dir named
            self._out_dir (NorMITs Demand) should exist here. Usually
            a drive name e.g. Y:/

        iter_num:
            The number of the iteration being run.

        # TODO: Update docs once correct functionality exists
        overwrite_nhb_productions:
            Whether to generate nhb productions or not.

        overwrite_nhb_od
            Whether to generate nhb OD matrices or not.

        overwrite_nhb_tp_od
            Whether to generate nhb tp split OD matrices or not.

        Returns
        -------
        None
        """
        # Init
        if output_location is None:
            output_location = self.output_location
        iter_name = 'iter' + str(iter_num)
        model_name = du.get_model_name(modes_needed[0])
        _input_checks(iter_num=iter_num, m_needed=modes_needed)

        # Generate paths
        imports, exports, _ = self.generate_output_paths(
            output_location=output_location,
            model_name=model_name,
            iter_name=iter_name
        )

        # TODO: Add time print outs
        # TODO: Change import paths to accept specific dir
        # TODO: Allow flexible segmentations

        # TODO: Check if nhb productions exist first
        if overwrite_nhb_productions:
            print("Generating NHB Productions...")
            pm.nhb_production(hb_pa_import=exports['pa_24'],
                              nhb_export=exports['productions'],
                              required_purposes=hb_purposes_needed,
                              required_modes=modes_needed,
                              required_soc=hb_soc_needed,
                              required_ns=hb_ns_needed,
                              required_car_availabilities=hb_ca_needed,
                              years_needed=years_needed,
                              nhb_factor_import=imports['home'])
            print('NHB productions generated!\n')

        # TODO: Check if NHB matrices exist first
        if overwrite_nhb_od:
            print("Furnessing NHB productions...")
            nhb_furness(p_import=exports['productions'],
                        seed_nhb_dist_dir=imports['seed_dists'],
                        od_export=exports['od_24'],
                        required_purposes=nhb_purposes_needed,
                        required_modes=modes_needed,
                        years_needed=years_needed,
                        replace_zero_vals=True,
                        zero_infill=0.01,
                        use_zone_id_subset=self.use_zone_id_subset)
            print('NHB productions "furnessed"\n')

        if overwrite_nhb_tp_od:
            print("Converting NHB 24hr OD to time period split OD...")
            pa2od.efs_build_tp_pa(tp_import=imports['tp_splits'],
                                  pa_import=exports['od_24'],
                                  pa_export=exports['od'],
                                  years_needed=years_needed,
                                  required_purposes=nhb_purposes_needed,
                                  required_modes=modes_needed,
                                  matrix_format='od')
            print('NHB time period split OD matrices compiled!\n')

        print("NHB run complete!")

    def pre_me_compile_od_matrices(self,
                                   year: int = consts.BASE_YEAR,
                                   hb_p_needed: List[int] = consts.PURPOSES_NEEDED,
                                   nhb_p_needed: List[int] = consts.NHB_PURPOSES_NEEDED,
                                   m_needed: List[int] = consts.MODES_NEEDED,
                                   tp_needed: List[int] = consts.TIME_PERIODS,
                                   output_location: str = None,
                                   iter_num: int = 0,
                                   overwrite_aggregated_od: bool = True,
                                   overwrite_compiled_od: bool = True
                                   ) -> None:
        """
        Compiles pre-ME OD matrices produced by EFS into User Class format
        i.e. business, commute, other

        Performs the following actions:
            - Aggregates OD matrices up to p/m/tp segmentation. Will also
              include ca/nca if run for norms.
            - Compiles the aggregated OD matrices into User Class format,
              saving the split factors for decompile later.

        Parameters
        ----------
        year:
            The year to produce compiled OD matrices for.

        hb_p_needed:
            The home based purposes to use when compiling and aggregating
            OD matrices.

        nhb_p_needed:
            The non home based purposes to use when compiling and aggregating
            OD matrices.

        m_needed:
            The mode to use when compiling and aggregating OD matrices. This
            will be used to determine if car availability needs to be included
            or not

        tp_needed:
            The time periods to use when compiling and aggregating OD matrices.

        output_location:
            The directory to create the new output directory in - a dir named
            self._out_dir (NorMITs Demand) should exist here. Usually
            a drive name e.g. Y:/

        iter_num:
            The number of the iteration being run.

        # TODO: Update docs once correct functionality exists
        overwrite_aggregated_od:
            Whether to generate aggregated od matrices or not.

        overwrite_compiled_od
            Whether to generate compiled OD matrices or not.


        Returns
        -------
        None
        """
        # Init
        if output_location is None:
            output_location = self.output_location
        iter_name = 'iter' + str(iter_num)
        model_name = du.get_model_name(m_needed[0])
        _input_checks(iter_num=iter_num, m_needed=m_needed)

        if model_name == 'norms':
            ca_needed = consts.CA_NEEDED
        elif model_name == 'noham':
            ca_needed = [None]
        else:
            raise ValueError("Got an unexpected model name. Got %s, expected "
                             "either 'norms' or 'noham'." % str(model_name))

        # Generate paths
        imports, exports, params = self.generate_output_paths(
            output_location=output_location,
            model_name=model_name,
            iter_name=iter_name
        )

        if overwrite_aggregated_od:
            for matrix_format in ['od_from', 'od_to']:
                mat_p.aggregate_matrices(
                    import_dir=exports['od'],
                    export_dir=exports['aggregated_od'],
                    trip_origin='hb',
                    matrix_format=matrix_format,
                    years_needed=[year],
                    p_needed=hb_p_needed,
                    m_needed=m_needed,
                    ca_needed=ca_needed,
                    tp_needed=tp_needed
                )
            mat_p.aggregate_matrices(
                import_dir=exports['od'],
                export_dir=exports['aggregated_od'],
                trip_origin='nhb',
                matrix_format='od',
                years_needed=[year],
                p_needed=nhb_p_needed,
                m_needed=m_needed,
                ca_needed=ca_needed,
                tp_needed=tp_needed
            )

        if overwrite_compiled_od:
            mat_p.build_compile_params(
                import_dir=exports['aggregated_od'],
                export_dir=params['compile'],
                matrix_format='od',
                years_needed=[year],
                ca_needed=ca_needed,
                tp_needed=tp_needed
            )

            compile_params_fname = du.get_compile_params_name('od', str(year))
            compile_param_path = os.path.join(params['compile'],
                                              compile_params_fname)
            du.compile_od(
                od_folder=exports['aggregated_od'],
                write_folder=exports['compiled_od'],
                compile_param_path=compile_param_path,
                build_factor_pickle=True,
                factor_pickle_path=params['compile']
            )

    def generate_post_me_tour_proportions(self,
                                          year: int = consts.BASE_YEAR,
                                          m_needed: List[int] = consts.MODES_NEEDED,
                                          output_location: str = None,
                                          iter_num: int = 0,
                                          overwrite_decompiled_od=True,
                                          overwrite_tour_proportions=True
                                          ) -> None:
        """
        Uses post-ME OD matrices from the TfN model (NoRMS/NoHAM) to generate
        tour proportions for each OD pair, for each purpose (and ca as
        needed). Also converts OD matrices to PA.

        Performs the following actions:
            - Converts post-ME files into and EFS format as needed. (file name
              changes, converting long to wide as needed.)
            - Decompiles the converted post-ME matrices into purposes (and ca
              when needed) using the split factors produced during pre-me
              OD compilation
            - Generates tour proportions for each OD pair, for each purpose
              (and ca as needed), saving for future year post-ME compilation
              later.
            - Converts OD matrices to PA.

        Parameters
        ----------
        year:
             The year to decompile OD matrices for. (Usually the base year)

        m_needed:
            The mode to use when decompiling OD matrices. This will be used
            to determine if car availability needs to be included or not.

        output_location:
            The directory to create the new output directory in - a dir named
            self._out_dir (NorMITs Demand) should exist here. Usually
            a drive name e.g. Y:/

        iter_num:
            The number of the iteration being run.

        # TODO: Update docs once correct functionality exists
        overwrite_decompiled_od:
            Whether to decompile the post-me od matrices or not

        overwrite_tour_proportions:
            Whether to generate tour proportions or not.

        Returns
        -------
        None
        """
        # Init
        if output_location is None:
            output_location = self.output_location
        iter_name = 'iter' + str(iter_num)
        model_name = du.get_model_name(m_needed[0])
        _input_checks(iter_num=iter_num, m_needed=m_needed)

        if model_name == 'norms':
            ca_needed = consts.CA_NEEDED
            from_pcu = False
        elif model_name == 'noham':
            ca_needed = [None]
            from_pcu = True
        else:
            raise ValueError("Got an unexpected model name. Got %s, expected "
                             "either 'norms' or 'noham'." % str(model_name))

        # Generate paths
        imports, exports, params = self.generate_output_paths(
            output_location=output_location,
            model_name=model_name,
            iter_name=iter_name
        )

        if overwrite_decompiled_od:
            print("Decompiling OD Matrices into purposes...")
            need_convert = od2pa.need_to_convert_to_efs_matrices(
                model_import=exports['post_me']['model_output'],
                od_import=exports['post_me']['compiled_od']
            )
            if need_convert:
                od2pa.convert_to_efs_matrices(
                    import_path=exports['post_me']['model_output'],
                    export_path=exports['post_me']['compiled_od'],
                    matrix_format='od',
                    year=year,
                    user_class=True,
                    to_wide=True,
                    wide_col_name=model_name + '_zone_id',
                    from_pcu=from_pcu,
                    vehicle_occupancy_import=imports['home']
                )

            # TODO: Stop the filename being hardcoded after integration with TMS
            decompile_factors_path = os.path.join(
                params['compile'],
                'od_compilation_factors.pickle'
            )
            od2pa.decompile_od(
                od_import=exports['post_me']['compiled_od'],
                od_export=exports['post_me']['od'],
                decompile_factors_path=decompile_factors_path,
                year=year
            )

        if overwrite_tour_proportions:
            print("Converting OD matrices to PA and generating tour "
                  "proportions...")
            mat_p.generate_tour_proportions(
                od_import=exports['post_me']['od'],
                zone_translate_dir=imports['zone_translation'],
                pa_export=exports['post_me']['pa'],
                tour_proportions_export=params['tours'],
                year=year,
                ca_needed=ca_needed
            )

    def compile_future_year_od_matrices(self,
                                        years_needed: List[int] = consts.FUTURE_YEARS,
                                        hb_p_needed: List[int] = consts.ALL_HB_P,
                                        m_needed: List[int] = consts.MODES_NEEDED,
                                        output_location: str = None,
                                        iter_num: int = 0,
                                        overwrite_aggregated_pa: bool = True,
                                        overwrite_future_year_od: bool = True
                                        ) -> None:
        """
        Generates future year post-ME OD matrices using the generated tour
        proportions from decompiling post-ME base year matrices, and the
        EFS generated future year PA matrices.

        Performs the following actions:
            - Aggregates EFS future year PA matrices up to the required
              segmentation level to match the generated tour proportions.
              (purpose and car_availability as needed).
            - Uses the base year post-ME tour proportions to convert 24hr PA
              matrices into time-period split OD matrices - outputting to
              file.

        Parameters
        ----------
        years_needed:
            The future years that need converting from PA to OD.

        hb_p_needed:
            The home based purposes to use while converting PA to OD

        m_needed:
            The mode to use during the conversion. This will be used to
            determine if car availability needs to be included or not.

        output_location:
            The directory to create the new output directory in - a dir named
            self._out_dir (NorMITs Demand) should exist here. Usually
            a drive name e.g. Y:/

        iter_num:
            The number of the iteration being run.

        # TODO: Update docs once correct functionality exists
        overwrite_aggregated_pa:
            Whether to generate the aggregated pa matrices or not

        overwrite_future_year_od:
            Whether to convert pa to od or not.

        Returns
        -------
        None
        """
        # Init
        if output_location is None:
            output_location = self.output_location
        iter_name = 'iter' + str(iter_num)
        model_name = du.get_model_name(m_needed[0])
        _input_checks(iter_num=iter_num, m_needed=m_needed)

        if model_name == 'norms':
            ca_needed = consts.CA_NEEDED
        elif model_name == 'noham':
            ca_needed = [None]
        else:
            raise ValueError("Got an unexpected model name. Got %s, expected "
                             "either 'norms' or 'noham'." % str(model_name))

        # Generate paths
        imports, exports, params = self.generate_output_paths(
            output_location=output_location,
            model_name=model_name,
            iter_name=iter_name
        )

        if overwrite_aggregated_pa:
            mat_p.aggregate_matrices(
                import_dir=exports['pa_24'],
                export_dir=exports['aggregated_pa_24'],
                trip_origin='hb',
                matrix_format='pa',
                years_needed=years_needed,
                p_needed=hb_p_needed,
                ca_needed=ca_needed,
                m_needed=m_needed
            )

        if overwrite_future_year_od:
            pa2od.build_od_from_tour_proportions(
                pa_import=exports['aggregated_pa_24'],
                od_export=exports['post_me']['od'],
                tour_proportions_dir=params['tours'],
                zone_translate_dir=imports['zone_translation'],
                ca_needed=ca_needed
            )

        # TODO: Compile to OD/PA when we know the correct format

    def integrate_alternate_assumptions(self,
                                        alt_pop_base_year_file: str,
                                        alt_households_base_year_file: str,
                                        alt_worker_base_year_file: str,
                                        alt_pop_growth_file: str,
                                        alt_households_growth_file: str,
                                        alt_worker_growth_file: str,
                                        base_year_pop_cols: List[str],
                                        base_year_households_cols: List[str]
                                        ) -> List[pd.DataFrame]:
        """
        # TODO
        """
        # ## READ IN ALTERNATE ASSUMPTIONS ## #
        if alt_pop_base_year_file is not None:
            alt_pop_base_year = pd.read_csv(alt_pop_base_year_file)
        else:
            alt_pop_base_year = self.population_values.copy()

        if alt_households_base_year_file is not None:
            alt_households_base_year = pd.read_csv(alt_households_base_year_file)
        else:
            alt_households_base_year = self.households_values.copy()

        if alt_worker_base_year_file is not None:
            alt_worker_base_year = pd.read_csv(alt_worker_base_year_file)
        else:
            alt_worker_base_year = self.worker_values.copy()

        if alt_pop_growth_file is not None:
            alt_pop_growth = pd.read_csv(alt_pop_growth_file)
        else:
            alt_pop_growth = self.population_growth.copy()

        if alt_households_growth_file is not None:
            alt_households_growth = pd.read_csv(alt_households_growth_file)
        else:
            alt_households_growth = self.households_growth.copy()

        if alt_worker_growth_file is not None:
            alt_worker_growth = pd.read_csv(alt_worker_growth_file)
        else:
            alt_worker_growth = self.worker_growth.copy()

        # ## ZONE TRANSLATION OF ALTERNATE ASSUMPTIONS ## #
        # TODO: Maybe allow zone translation, maybe requiring sticking to base

        # ## COMBINE BASE & ALTERNATE ASSUMPTIONS ## #
        # integrate alternate population base
        if alt_pop_base_year_file is not None:
            default_pop_vals = self.population_values[base_year_pop_cols].copy()

            # Create a mask of the overlaps
            mask = (default_pop_vals["model_zone_id"].isin(
                alt_pop_base_year["model_zone_id"].values
            ))

            # Copy alt data into default where they overlap
            default_pop_vals.loc[
                mask, "base_year_population"
            ] = alt_pop_base_year["base_year_population"].values

            alt_pop_base_year = default_pop_vals

        # alternate households base
        if alt_households_base_year_file is not None:
            default_households_values = self.households_values[base_year_households_cols].copy()

            # Create a mask of the overlaps
            mask = (default_households_values["model_zone_id"].isin(
                alt_households_base_year["model_zone_id"].values
            ))

            # Copy alt data into default where they overlap
            default_households_values.loc[
                mask,
                "base_year_population"
            ] = alt_households_base_year["base_year_households"].values

            alt_households_base_year = default_households_values

        # alternate worker base
        if alt_worker_base_year_file is not None:
            alt_worker_base_year = pd.read_csv(alt_worker_base_year_file)
            alternate_worker_base_year_zones = alt_worker_base_year["model_zone_id"].values
            default_worker_values = self.worker_values[base_year_pop_cols].copy()
            default_worker_values.loc[
                default_worker_values["model_zone_id"].isin(alternate_worker_base_year_zones),
                "base_year_population"
            ] = alt_worker_base_year["base_year_workers"].values

            alt_worker_base_year = default_worker_values

        # alternate population growth
        if alt_pop_growth_file is not None:
            alt_pop_growth_zones = alt_pop_growth["model_zone_id"].values
            columns = alt_pop_growth.columns[1:].values

            # replacing missing values
            alt_pop_growth = alt_pop_growth.replace('*', None)

            for year in columns:
                alt_pop_growth[year] = alt_pop_growth[year].astype(float)
                alt_pop_growth[year + "_difference"] = None

            default_pop_growth = self.population_growth.copy()

            for zone in alt_pop_growth_zones:
                for year in columns:
                    default_value = default_pop_growth.loc[
                        default_pop_growth["model_zone_id"] == zone,
                        year
                    ].values[0]

                    new_value = alt_pop_growth.loc[
                        alt_pop_growth["model_zone_id"] == zone,
                        year
                    ].values[0]

                    difference = new_value - default_value

                    alt_pop_growth.loc[
                        alt_pop_growth["model_zone_id"] == zone,
                        year + "_difference"
                    ] = difference

                    if pd.notna(difference):
                        default_pop_growth.loc[
                            default_pop_growth["model_zone_id"] == zone,
                            year: default_pop_growth.columns[-1]
                        ] = default_pop_growth.loc[
                            default_pop_growth["model_zone_id"] == zone,
                            year: default_pop_growth.columns[-1]
                        ] + difference

            alt_pop_growth = default_pop_growth

        # alternate households growth
        if alt_households_growth_file is not None:
            alt_households_growth = pd.read_csv(alt_households_growth_file)
            alternate_households_growth_zones = alt_households_growth["model_zone_id"].values
            columns = alt_households_growth.columns[1:].values

            # replacing missing values
            alt_households_growth = alt_households_growth.replace('*', None)

            for year in columns:
                alt_households_growth[year] = alt_households_growth[year].astype(float)
                alt_households_growth[year + "_difference"] = None

            default_households_growth = self.households_growth.copy()

            for zone in alternate_households_growth_zones:
                for year in columns:
                    default_value = default_households_growth.loc[
                        default_households_growth["model_zone_id"] == zone,
                        year
                    ].values[0]

                    new_value = alt_households_growth.loc[
                        alt_households_growth["model_zone_id"] == zone,
                        year
                    ].values[0]

                    difference = new_value - default_value

                    alt_households_growth.loc[
                        alt_households_growth["model_zone_id"] == zone,
                        year + "_difference"
                    ] = difference

                    if pd.notna(difference):
                        default_households_growth.loc[
                            default_households_growth["model_zone_id"] == zone,
                            year: default_households_growth.columns[-1]
                        ] = default_households_growth.loc[
                            default_households_growth["model_zone_id"] == zone,
                            year: default_households_growth.columns[-1]
                        ] + difference

            alt_households_growth = default_households_growth

        # alternate worker growth
        if alt_worker_growth_file is not None:
            alt_worker_growth = pd.read_csv(alt_worker_growth_file)
            alternate_worker_growth_zones = alt_worker_growth["model_zone_id"].values
            columns = alt_worker_growth.columns[1:].values

            # replacing missing values
            alt_worker_growth = alt_worker_growth.replace('*', None)

            for year in columns:
                alt_worker_growth[year] = alt_worker_growth[year].astype(float)
                alt_worker_growth[year + "_difference"] = None

            default_worker_growth = self.worker_growth.copy()

            for zone in alternate_worker_growth_zones:
                for year in columns:
                    default_value = default_worker_growth.loc[
                        default_worker_growth["model_zone_id"] == zone,
                        year
                    ].values[0]

                    new_value = alt_worker_growth.loc[
                        alt_worker_growth["model_zone_id"] == zone,
                        year
                    ].values[0]

                    difference = new_value - default_value

                    alt_worker_growth.loc[
                        alt_worker_growth["model_zone_id"] == zone,
                        year + "_difference"
                    ] = difference

                    if pd.notna(difference):
                        default_worker_growth.loc[
                            default_worker_growth["model_zone_id"] == zone,
                            year: default_worker_growth.columns[-1]
                        ] = default_worker_growth.loc[
                            default_worker_growth["model_zone_id"] == zone,
                            year: default_worker_growth.columns[-1]
                        ] + difference

            alt_worker_growth = default_worker_growth

        return [
            alt_pop_base_year,
            alt_households_base_year,
            alt_worker_base_year,
            alt_pop_growth,
            alt_households_growth,
            alt_worker_growth
        ]

    def segment_dataframe(self,
                          combined_dataframe: pd.DataFrame,
                          split_dataframe: pd.DataFrame,
                          year_list: List[str]
                          ) -> pd.DataFrame:
        """
        #TODO
        """
        combined_dataframe = combined_dataframe.copy()
        split_dataframe = split_dataframe.copy()

        segmented_dataframe = pd.merge(
            split_dataframe,
            combined_dataframe,
            on=["model_zone_id"],
            suffixes=("_spl", "")
        )

        for year in year_list:
            segmented_dataframe.loc[:, year] = (
                segmented_dataframe.loc[:, year]
                /
                segmented_dataframe.loc[:, year + "_spl"]
            )

        split_names = [s + "_spl" for s in year_list]
        segmented_dataframe = segmented_dataframe.drop(
            labels=split_names,
            axis=1
        )

        return segmented_dataframe

    def mode_time_split_application(self,
                                    production_dataframe: pd.DataFrame,
                                    mode_time_split_dataframe: pd.DataFrame,
                                    year_list: List[str]
                                    ) -> pd.DataFrame:
        """
        #TODO
        """
        production_dataframe = production_dataframe.copy()
        mode_time_split_dataframe = mode_time_split_dataframe.copy()

        trip_dataframe = pd.merge(
            production_dataframe,
            mode_time_split_dataframe,
            on=["purpose_id", "traveller_type_id", "area_type_id"],
            suffixes=("", "_splits")
        )

        # Multiply by proportions to get split values
        for year in year_list:
            trip_dataframe.loc[:, year] = (
                trip_dataframe[year]
                *
                trip_dataframe[year + "_splits"]
            )

        # Extract just the needed columns
        group_by_cols = [
            "model_zone_id",
            "purpose_id",
            "traveller_type_id",
            "area_type_id",
            "mode_time_split"
        ]
        needed_columns = group_by_cols.copy()
        needed_columns.extend(year_list)

        trip_dataframe = trip_dataframe[needed_columns]
        trip_dataframe = trip_dataframe.groupby(
            by=group_by_cols,
            as_index=False
        ).sum()

        return trip_dataframe

    def attraction_generation(self,
                              worker_dataframe: pd.DataFrame,
                              attraction_weight: pd.DataFrame,
                              year_list: List[str]
                              ) -> pd.DataFrame:
        """
        #TODO
        """
        worker_dataframe = worker_dataframe.copy()
        attraction_weight = attraction_weight.copy()

        attraction_dataframe = pd.merge(
            worker_dataframe,
            attraction_weight,
            on=["employment_class"],
            suffixes=("", "_weights")
        )

        for year in year_list:
            attraction_dataframe.loc[:, year] = (
                attraction_dataframe[year]
                *
                attraction_dataframe[year + "_weights"]
            )

        group_by_cols = ["model_zone_id", "purpose_id"]
        needed_columns = group_by_cols.copy()
        needed_columns.extend(year_list)

        attraction_dataframe = attraction_dataframe[needed_columns]
        attraction_dataframe = attraction_dataframe.groupby(
            by=group_by_cols,
            as_index=False
        ).sum()

        return attraction_dataframe

    def generate_car_availability(self,
                                  traveller_based_dataframe: pd.DataFrame,
                                  car_availability: pd.DataFrame,
                                  year_string_list: List[str],
                                  required_columns: List[str]
                                  ) -> pd.DataFrame:
        """
        #TODO

        Where the traveller type has no cars indicated as available,
        set car availability to 1

        Where the traveller type has 1+ cars indicated as available,
        set car availability to 2
        """
        traveller_based_dataframe = traveller_based_dataframe.copy()
        car_availability = car_availability.copy()
        required_combined_columns = required_columns.copy()

        required_combined_columns.extend(year_string_list)

        # Get the car availability for each traveller type
        car_availability_dataframe = pd.merge(
            traveller_based_dataframe,
            car_availability,
            on=["traveller_type_id"]
        )

        # Extract the required columns
        car_availability_dataframe = car_availability_dataframe[
            required_combined_columns
        ]
        car_availability_dataframe = car_availability_dataframe.groupby(
            by=required_columns,
            as_index=False
        ).sum()

        return car_availability_dataframe

    def reattach_mode_time_ids(self,
                               split_dataframe: pd.DataFrame,
                               time_split_types_dataframe: pd.DataFrame,
                               year_string_list: List[str],
                               required_columns: List[str]
                               ) -> pd.DataFrame:
        """
        #TODO
        """
        split_dataframe = split_dataframe.copy()
        time_split_types_dataframe = time_split_types_dataframe.copy()
        required_combined_columns = required_columns.copy()

        required_combined_columns.extend(year_string_list)

        reattached_dataframe = pd.merge(
            split_dataframe,
            time_split_types_dataframe,
            on=["mode_time_split"]
        )

        reattached_dataframe = reattached_dataframe[
            required_combined_columns
        ]

        return reattached_dataframe

    def generate_output_paths(self,
                              output_location: str,
                              model_name: str,
                              iter_name: str,
                              import_location: str = None
                              ) -> Tuple[dict, dict, dict]:
        """

        Parameters
        ----------
        output_location:
            The directory to create the new output directory in - a dir named
            self._out_dir (NorMITs Demand) should exist here. Usually
            a drive name e.g. Y:/

        model_name:
            TfN model name in use e.g. norms or noham

        iter_name:
            The name of the iteration being run. Usually of the format iterx,
            where x is a number, e.g. iter3

        import_location:
            The directory the import directory exists - a dir named
            self._out_dir (NorMITs Demand) should exist here. Usually
            a drive name e.g. Y:/
            If left as None, will default to class import location

        Returns
        -------
        imports:
            Dictionary of import paths with the following keys:
            imports, lookups, seed_dists, default

        exports:
            Dictionary of export paths with the following keys:
            productions, attractions, pa, od, pa_24, od_24, sectors

        params:
            Dictionary of parameter export paths with the following keys:
            compile, tours

        """
        # Init
        model_name = model_name.lower()
        if import_location is None:
            import_location = self.import_location

        # ## IMPORT PATHS ## #
        # Attraction weights are a bit special, we get these directly from
        # TMS to ensure they are the same - update this on integration
        tms_path_parts = [
            import_location,
            "NorMITs Synthesiser",
            model_name,
            "Model Zone Lookups",
            "attraction_weights.csv"
        ]
        a_weights_path = os.path.join(*tms_path_parts)

        # Generate import and export paths
        model_home = os.path.join(import_location, self._out_dir)
        import_home = os.path.join(model_home, 'import')
        input_home = os.path.join(model_home, 'inputs', 'default')

        imports = {
            'home': import_home,
            'default_inputs': input_home,
            'tp_splits': os.path.join(import_home, 'tp_splits'),
            'zone_translation': os.path.join(import_home, 'zone_translation'),
            'lookups': os.path.join(model_home, 'lookup'),
            'seed_dists': os.path.join(import_home, model_name, 'seed_distributions'),
            'zoning': os.path.join(input_home, 'zoning'),
            'a_weights': a_weights_path
        }

        #  ## EXPORT PATHS ## #
        # Create home paths
        fname_parts = [
            output_location,
            self._out_dir,
            model_name,
            self.__version__ + "-EFS_Output",
            iter_name,
        ]
        export_home = os.path.join(*fname_parts)
        matrices_home = os.path.join(export_home, 'Matrices')
        post_me_home = os.path.join(matrices_home, 'Post-ME Matrices')

        # Create consistent filenames
        pa = 'PA Matrices'
        pa_24 = '24hr PA Matrices'
        od = 'OD Matrices'
        od_24 = '24hr OD Matrices'
        compiled = 'Compiled'
        aggregated = 'Aggregated'

        exports = {
            'home': export_home,
            'productions': os.path.join(export_home, 'Productions'),
            'attractions': os.path.join(export_home, 'Attractions'),
            'sectors': os.path.join(export_home, 'Sectors'),

            # Pre-ME
            'pa': os.path.join(matrices_home, pa),
            'pa_24': os.path.join(matrices_home, pa_24),
            'od': os.path.join(matrices_home, od),
            'od_24': os.path.join(matrices_home, od_24),

            'compiled_od': os.path.join(matrices_home, ' '.join([compiled, od])),

            'aggregated_pa_24': os.path.join(matrices_home, ' '.join([aggregated, pa_24])),
            'aggregated_od': os.path.join(matrices_home, ' '.join([aggregated, od])),
        }

        for _, path in exports.items():
            du.create_folder(path, chDir=False)

        # Post-ME
        compiled_od_path = os.path.join(post_me_home, ' '.join([compiled, od]))
        post_me_exports = {
            'pa': os.path.join(post_me_home, pa),
            'pa_24': os.path.join(post_me_home, pa_24),
            'od': os.path.join(post_me_home, od),
            'od_24': os.path.join(post_me_home, od_24),
            'compiled_od': compiled_od_path,
            'model_output': os.path.join(compiled_od_path, ''.join(['from_', model_name]))
        }

        for _, path in post_me_exports.items():
            du.create_folder(path, chDir=False)

        # Combine into full export dict
        exports['post_me'] = post_me_exports

        # ## PARAMS OUT ## #
        param_home = os.path.join(export_home, 'Params')

        params = {
            'home': param_home,
            'compile': os.path.join(param_home, 'Compile Params'),
            'tours': os.path.join(param_home, 'Tour Proportions')
        }
        for _, path in params.items():
            du.create_folder(path, chDir=False)

        return imports, exports, params

    def distribute_dataframe(self,
                             productions: pd.DataFrame,
                             attraction_weights: pd.DataFrame,
                             zone_areatype_lookup: pd.DataFrame,
                             required_purposes: List[int],
                             required_soc: List[int],
                             required_ns: List[int],
                             required_car_availabilities: List[int],
                             required_mode: int,
                             year_string_list: List[str],
                             distribution_dataframe_dict: dict,
                             distribution_file_location: str,
                             trip_origin: str = 'hb',
                             number_of_iterations: int = 1000,
                             replace_zero_values: bool = True,
                             constrain_on_production: bool = True,
                             constrain_on_attraction: bool = True,
                             zero_replacement_value: float = 0.00001,
                             echo: bool = False
                             ) -> pd.DataFrame:
        """
        #TODO
        """
        # TODO: Output files while it runs, instead of at the end!
        productions = productions.copy()
        attraction_weights = attraction_weights.copy()
        zone_areatype_lookup = zone_areatype_lookup.copy()
        final_distribution_dictionary = {}
        required_segments = []
        distribution_dataframe_list = []

        # Make sure the soc and ns columns are strings
        productions['soc'] = productions['soc'].astype(str)
        productions['ns'] = productions['ns'].astype(str)

        # TODO: Move inside of all nested loops into function (stops the
        #  indentation from making difficult to read code)
        # TODO: Move mode out to nested loops
        # TODO: Tidy this up
        # TODO: Generate synth_dists path based on segmentation
        #  and file location given
        for year in year_string_list:
            for purpose in required_purposes:
                # ns/soc depends on purpose
                if purpose in [1, 2]:
                    required_segments = required_soc
                else:
                    required_segments = required_ns

                for segment in required_segments:
                    car_availability_dataframe = pd.DataFrame
                    first_iteration = True
                    for car_availability in required_car_availabilities:

                        # for tp in required_times:
                        dist_path = os.path.join(
                            distribution_file_location,
                            distribution_dataframe_dict[purpose][segment][car_availability]
                        )

                        # Convert from wide to long format
                        # (needed for furnessing)
                        synth_dists = pd.read_csv(dist_path)
                        synth_dists = pd.melt(
                            synth_dists,
                            id_vars=['norms_zone_id'],
                            var_name='a_zone',
                            value_name='seed_values'
                        ).rename(
                            columns={"norms_zone_id": "p_zone"})

                        # convert column object to int
                        synth_dists['a_zone'] = synth_dists['a_zone'].astype(int)
                        synth_dists = synth_dists.groupby(
                            by=["p_zone", "a_zone"],
                            as_index=False
                        ).sum()

                        if self.use_zone_id_subset:
                            zone_subset = [259, 267, 268, 270, 275, 1171, 1173]
                            synth_dists = du.get_data_subset(
                                synth_dists, 'p_zone', zone_subset)
                            synth_dists = du.get_data_subset(
                                synth_dists, 'a_zone', zone_subset)

                        # Generate productions input
                        if purpose in [1, 2]:
                            segment_mask = (
                                (productions["purpose_id"] == purpose)
                                & (productions["car_availability_id"] == car_availability)
                                & (productions["soc"] == str(segment))
                            )
                        else:
                            segment_mask = (
                                (productions["purpose_id"] == purpose)
                                & (productions["car_availability_id"] == car_availability)
                                & (productions["ns"] == str(segment))
                            )

                        production_input = productions[segment_mask][
                            ["model_zone_id", str(year)]
                        ].rename(columns={str(year): "production_forecast"})

                        # Generate attractions input
                        mask = attraction_weights["purpose_id"] == purpose
                        attraction_input = attraction_weights[mask][
                            ["model_zone_id", str(year)]
                        ].rename(columns={str(year): "attraction_forecast"})

                        # ## MATCH P/A ZONES ## #
                        if production_input.empty:
                            raise ValueError("Something has gone wrong. I "
                                             "have no productions.")

                        if attraction_input.empty:
                            raise ValueError("Something has gone wrong. I "
                                             "have no productions.")

                        # Match the production and attraction zones
                        p_cols = list(production_input)
                        a_cols = list(attraction_input)

                        # Outer join makes sure all model zones will get values
                        pa_input = pd.merge(
                            production_input,
                            attraction_input,
                            on='model_zone_id',
                            how='outer'
                        ).fillna(0)

                        production_input = pa_input.reindex(p_cols, axis='columns').copy()
                        attraction_input = pa_input.reindex(a_cols, axis='columns').copy()

                        # Furness the productions and attractions
                        target_percentage = 0.7 if self.use_zone_id_subset else 0.975
                        final_distribution = fp.furness(
                            productions=production_input,
                            attractions=attraction_input,
                            distributions=synth_dists,
                            max_iters=number_of_iterations,
                            replace_zero_values=replace_zero_values,
                            constrain_on_production=constrain_on_production,
                            constrain_on_attraction=constrain_on_attraction,
                            zero_replacement_value=zero_replacement_value,
                            target_percentage=target_percentage,
                            echo=echo
                        )

                        final_distribution["purpose_id"] = purpose
                        final_distribution["car_availability_id"] = car_availability
                        final_distribution[year] = year

                        final_distribution["mode_id"] = required_mode
                        final_distribution = final_distribution[[
                            "p_zone",
                            "a_zone",
                            "mode_id",
                            "dt"
                         ]]

                        # Rename to the common output names
                        final_distribution = final_distribution.rename(columns={
                            "mode_id": "m",
                            "dt": "trips"
                        })

                        # TODO: Make sure this works for NHB trips too

                        final_distribution_mode = final_distribution.copy()
                        final_distribution_mode = final_distribution_mode[[
                            'p_zone', 'a_zone', 'trips'
                        ]]

                        dict_string = du.get_dist_name(
                            str(trip_origin),
                            'pa',
                            str(year),
                            str(purpose),
                            str(required_mode),
                            str(segment),
                            str(car_availability)
                        )

                        final_distribution_dictionary[dict_string] = final_distribution_mode

                        print("Distribution " + dict_string + " complete!")
                        if first_iteration:
                            car_availability_dataframe = final_distribution_mode
                            first_iteration = False
                        else:
                            car_availability_dataframe = car_availability_dataframe.append(
                                final_distribution_mode
                                )

        return final_distribution_dictionary

    def _subset_zone_ids(self):
        """
        Shrink down all inputs. Useful for testing and dev.
        """
        self.population_values = du.get_data_subset(self.population_values)
        self.population_growth = du.get_data_subset(self.population_growth)
        self.population_constraint = du.get_data_subset(self.population_constraint)
        self.future_population_ratio = du.get_data_subset(self.future_population_ratio)

        self.households_values = du.get_data_subset(self.households_values)
        self.households_growth = du.get_data_subset(self.households_growth)
        self.households_constraint = du.get_data_subset(self.households_constraint)
        self.housing_type_split = du.get_data_subset(self.housing_type_split)
        self.housing_occupancy = du.get_data_subset(self.housing_occupancy)

        self.worker_values = du.get_data_subset(self.worker_values)
        self.worker_growth = du.get_data_subset(self.worker_growth)
        self.worker_constraint = du.get_data_subset(self.worker_constraint)
        self.worker_splits = du.get_data_subset(self.worker_splits)

        self.value_zones = du.get_data_subset(self.value_zones)
        self.area_types = du.get_data_subset(self.area_types)
        self.area_grouping = du.get_data_subset(self.area_grouping)


def generate_attraction_weights(attraction_dataframe: pd.DataFrame,
                                year_list: List[str]
                                ) -> pd.DataFrame:
    """
    TODO: write generate_attraction_weights doc
    """
    attraction_weights = attraction_dataframe.copy()
    purposes = attraction_weights["purpose_id"].unique()

    for purpose in purposes:
        for year in year_list:
            mask = (attraction_weights["purpose_id"] == purpose)
            attraction_weights.loc[mask, year] = (
                attraction_weights.loc[mask, year]
                /
                attraction_weights.loc[mask, year].sum()
            )

    return attraction_weights


def match_attractions_to_productions(attractions: pd.DataFrame,
                                     productions: pd.DataFrame,
                                     year_list: List[str],
                                     infill: float = 0.001,
                                     echo: bool = False
                                     ) -> pd.DataFrame:
    """
    TODO: Write match_attractions_to_productions doc
    """
    attractions = attractions.copy()
    productions = productions.copy()

    # Make sure all column names are strings
    productions.columns = productions.columns.astype(str)
    attractions.columns = attractions.columns.astype(str)

    purposes = attractions["purpose_id"].unique()

    if echo:
        print("Balancing Attractions...")
        print("Before:")
        for year in year_list:
            print("Year: %s\tProductions: %.2f\tAttractions: %.2f"
                  % (year, productions[year].sum(), attractions[year].sum()))

    attractions = pd.merge(
        attractions,
        productions,
        on=["model_zone_id", "purpose_id"],
        how='outer',
        suffixes=("", "_productions")
    )

    # Infill where P/A don't match
    attractions_cols = year_list.copy()
    productions_cols = [x + '_productions' for x in year_list]
    for col in attractions_cols + productions_cols:
        attractions[col] = attractions[col].fillna(infill)

    # Balance the attractions to the productions
    for purpose in purposes:
        for year in year_list:
            mask = (attractions["purpose_id"] == purpose)
            attractions.loc[mask, year] = (
                    attractions.loc[mask, year].values
                    /
                    (
                        attractions.loc[mask, year].sum()
                        /
                        attractions.loc[mask, year + '_productions'].sum()
                    )
            )

    group_by_cols = ["model_zone_id", "purpose_id"]
    needed_columns = group_by_cols.copy()
    needed_columns.extend(year_list)

    attractions = attractions[needed_columns]
    attractions = attractions.groupby(
        by=group_by_cols,
        as_index=False
    ).sum()

    if echo:
        print("After:")
        for year in year_list:
            print("Year: %s\tProductions: %.2f\tAttractions: %.2f"
                  % (year, productions[year].sum(), attractions[year].sum()))

    return attractions


def _input_checks(iter_num=None,
                  m_needed=None
                  ) -> None:
    """
    Checks that any arguments given are OK. Will raise an error
    for any given input that is not correct.
    """
    if iter_num is not None and iter_num == 0:
        Warning("iter_num is set to 0. This is should only be the case"
                "during testing.")

    if m_needed is not None and len(m_needed) > 1:
        raise ValueError("Was given more than one mode. EFS cannot run "
                         "using more than one mode at a time due to "
                         "different zoning systems for NoHAM and NoRMS "
                         "etc.")


def nhb_furness(p_import,
                seed_nhb_dist_dir,
                od_export,
                required_purposes,
                required_modes,
                years_needed,
                replace_zero_vals,
                zero_infill,
                nhb_productions_fname=consts.NHB_PRODUCTIONS_FNAME,
                use_zone_id_subset=False):

    """
    Provides a one-iteration Furness constrained on production
    with options whether to replace zero values on the seed

    Essentially distributes the Productions based on the seed nhb dist
    TODO: Actually add in some furnessing
    TODO: Fully integrate into EFS

    Return:
    ----------
    None
    """
    # TODO: Add in file exists checks

    # For every year, purpose, mode
    loop_iter = itertools.product(years_needed,
                                  required_purposes,
                                  required_modes)
    for year, purpose, mode in loop_iter:
        # ## Read in Files ## #
        # Create year fname
        year_p_fname = '_'.join(
            ["yr" + str(year), nhb_productions_fname]
        )

        # Read in productions
        p_path = os.path.join(p_import, year_p_fname)
        productions = pd.read_csv(p_path)

        # select needed productions
        productions = productions.loc[productions["p"] == purpose]
        productions = productions.loc[productions["m"] == mode]

        # read in nhb_seeds
        seed_fname = du.get_dist_name(
            'nhb',
            'pa',
            purpose=str(purpose),
            mode=str(mode),
            csv=True
        )
        nhb_seeds = pd.read_csv(os.path.join(seed_nhb_dist_dir, seed_fname))

        # convert from wide to long format
        nhb_seeds = nhb_seeds.melt(
            id_vars=['p_zone'],
            var_name='a_zone',
            value_name='seed_vals'
        )

        # Need to make sure they are the correct types
        nhb_seeds['a_zone'] = nhb_seeds['a_zone'].astype(float).astype(int)
        productions['p_zone'] = productions['p_zone'].astype(int)

        if use_zone_id_subset:
            zone_subset = [259, 267, 268, 270, 275, 1171, 1173]
            nhb_seeds = du.get_data_subset(
                nhb_seeds, 'p_zone', zone_subset)
            nhb_seeds = du.get_data_subset(
                nhb_seeds, 'a_zone', zone_subset)

        # Check the productions and seed zones match
        p_zones = set(productions["p_zone"].tolist())
        seed_zones = set(nhb_seeds["p_zone"].tolist())

        # Skip check if we're using a subset
        if use_zone_id_subset:
            print("WARNING! Using a zone subset. Can't check seed "
                  "zones are valid!")
        else:
            if p_zones != seed_zones:
                raise ValueError("Production and seed attraction zones "
                                 "do not match.")

        # Infill zero values
        if replace_zero_vals:
            mask = (nhb_seeds["seed_vals"] == 0)
            nhb_seeds.loc[mask, "seed_vals"] = zero_infill

        # Calculate seed factors by zone
        # (The sum of zone seed factors should equal 1)
        unq_zone = nhb_seeds['p_zone'].drop_duplicates()
        for zone in unq_zone:
            zone_mask = (nhb_seeds['p_zone'] == zone)
            nhb_seeds.loc[zone_mask, 'seed_factor'] = (
                    nhb_seeds[zone_mask]['seed_vals'].values
                    /
                    nhb_seeds[zone_mask]['seed_vals'].sum()
            )
        nhb_seeds = nhb_seeds.reindex(
            ['p_zone', 'a_zone', 'seed_factor'],
            axis=1
        )

        # Use the seed factors to Init P-A trips
        init_pa = pd.merge(
            nhb_seeds,
            productions,
            on=["p_zone"])
        init_pa["trips"] = init_pa["seed_factor"] * init_pa["trips"]

        # TODO: Some actual furnessing should happen here!
        final_pa = init_pa

        # ## Output the furnessed PA matrix to file ## #
        # Generate path
        nhb_dist_fname = du.get_dist_name(
            'nhb',
            'od',
            str(year),
            str(purpose),
            str(mode),
            csv=True
        )
        out_path = os.path.join(od_export, nhb_dist_fname)

        # Convert from long to wide format and output
        # TODO: Generate output name based on model name
        du.long_to_wide_out(
            final_pa.rename(columns={'p_zone': 'norms_zone_id'}),
            v_heading='norms_zone_id',
            h_heading='a_zone',
            values='trips',
            out_path=out_path
        )
        print("NHB Distribution %s complete!" % nhb_dist_fname)


def write_input_info(output_path,
                     base_year: int,
                     future_years: List[int],
                     desired_zoning: str,
                     alt_pop_base_year_file: str,
                     alt_households_base_year_file: str,
                     alt_worker_base_year_file: str,
                     alt_pop_growth_assumption_file: str,
                     alt_households_growth_assumption_file: str,
                     alt_worker_growth_assumption_file: str,
                     alt_pop_split_file: str,
                     distribution_method: str,
                     seed_dist_location: str,
                     purposes_needed: List[int],
                     modes_needed: List[int],
                     soc_needed: List[int],
                     ns_needed: List[int],
                     car_availabilities_needed: List[int],
                     integrate_dlog: bool,
                     minimum_development_certainty: str,
                     population_metric: str,
                     constraint_required: List[bool],
                     constraint_method: str,
                     constraint_area: str,
                     constraint_on: str,
                     constraint_source: str,
                     ) -> None:

    out_lines = [
        'Run Date: ' + str(time.strftime('%D').replace('/', '_')),
        'Start Time: ' + str(time.strftime('%T').replace('/', '_')),
        "Base Year: " + str(base_year),
        "Future Years: " + str(future_years),
        "Zoning System: " + desired_zoning,
        "Alternate Population Base Year File: " + str(alt_pop_base_year_file),
        "Alternate Households Base Year File: " + str(alt_households_base_year_file),
        "Alternate Workers Base Year File: " + str(alt_worker_base_year_file),
        "Alternate Population Growth File: " + str(alt_pop_growth_assumption_file),
        "Alternate Households Growth File: " + str(alt_households_growth_assumption_file),
        "Alternate Workers Growth File: " + str(alt_worker_growth_assumption_file),
        "Alternate Population Split File: " + str(alt_pop_split_file),
        "Distribution Method: " + distribution_method,
        "Seed Distribution Location: " + seed_dist_location,
        "Purposes Used: " + str(purposes_needed),
        "Modes Used: " + str(modes_needed),
        "Soc Used: " + str(soc_needed),
        "Ns Used: " + str(ns_needed),
        "Car Availabilities Used: " + str(car_availabilities_needed),
        "Development Log Integrated: " + str(integrate_dlog),
        "Minimum Development Certainty: " + str(minimum_development_certainty),
        "Population Metric: " + population_metric,
        "Constraints Used On: " + str(constraint_required),
        "Constraint Method: " + constraint_method,
        "Constraint Area: " + constraint_area,
        "Constraint On: " + constraint_on,
        "Constraint Source: " + constraint_source
    ]
    with open(output_path, 'w') as out:
        out.write('\n'.join(out_lines))


def main():
    use_zone_id_subset = False
    echo = False

    # Running control
    run_base_efs = True
    recreate_productions = True
    recreate_attractions = True

    constrain_population = False

    run_nhb_efs = False
    run_compile_od = False
    run_decompile_od = False
    run_future_year_compile_od = False

    # Controls I/O
    iter_num = 0
    import_location = "Y:/"
    output_location = "E:/"

    # Set up constraints
    if constrain_population:
        constraints = consts.CONSTRAINT_REQUIRED_DEFAULT
    else:
        constraints = [False] * 6

    # ## RUN START ## #
    efs = ExternalForecastSystem(
        use_zone_id_subset=use_zone_id_subset,
        import_location=import_location,
        output_location=output_location
    )

    if run_base_efs:
        # Generates HB PA matrices
        efs.run(
            desired_zoning="norms_2015",
            constraint_source="Default",
            output_location=output_location,
            recreate_productions=recreate_productions,
            recreate_attractions=recreate_attractions,
            iter_num=iter_num,
            echo_distribution=echo,
            constraint_required=constraints
        )

    if run_nhb_efs:
<<<<<<< HEAD
        # # Need to convert, ready for NHB generation
=======
        # Need to convert, ready for NHB generation
>>>>>>> 06da345d
        efs.pa_to_od(
            output_location=output_location,
            iter_num=iter_num,
            overwrite_hb_tp_pa=True,
            overwrite_hb_tp_od=True,
            echo=echo
        )

        # Generate NHB PA/OD matrices
        efs.run_nhb(
            output_location=output_location,
            iter_num=iter_num,
            overwrite_nhb_productions=True,
            overwrite_nhb_od=True,
            overwrite_nhb_tp_od=True
        )

    if run_compile_od:
        # Compiles base year OD matrices
        efs.pre_me_compile_od_matrices(
            output_location=output_location,
            iter_num=iter_num,
            overwrite_aggregated_od=True,
            overwrite_compiled_od=True
        )

    if run_decompile_od:
        # Decompiles post-me base year OD matrices - generates tour
        # proportions in the process
        efs.generate_post_me_tour_proportions(
            output_location=output_location,
            iter_num=iter_num,
            overwrite_decompiled_od=False,
            overwrite_tour_proportions=True,
        )

    if run_future_year_compile_od:
        # Uses the generated tour proportions to compile Post-ME OD matrices
        # for future years
        efs.compile_future_year_od_matrices(
            output_location=output_location,
            iter_num=iter_num,
            overwrite_aggregated_pa=True,
            overwrite_future_year_od=True
        )

    # TODO: Add function to compile post-me PA correctly
    # efs.compile_post_me_pa?()


if __name__ == '__main__':
    main()<|MERGE_RESOLUTION|>--- conflicted
+++ resolved
@@ -2771,11 +2771,7 @@
         )
 
     if run_nhb_efs:
-<<<<<<< HEAD
-        # # Need to convert, ready for NHB generation
-=======
         # Need to convert, ready for NHB generation
->>>>>>> 06da345d
         efs.pa_to_od(
             output_location=output_location,
             iter_num=iter_num,
