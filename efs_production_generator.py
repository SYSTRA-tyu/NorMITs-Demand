--- conflicted
+++ resolved
@@ -22,12 +22,9 @@
 
 import efs_constants as consts
 from efs_constrainer import ForecastConstrainer
-<<<<<<< HEAD
 from demand_utilities import d_log_processor as dlog
-=======
 
 from demand_utilities import timing
->>>>>>> 5c6e7974
 from demand_utilities import utils as du
 from demand_utilities import concurrency as conc
 
